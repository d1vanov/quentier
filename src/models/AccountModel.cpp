--- conflicted
+++ resolved
@@ -194,20 +194,14 @@
     {
     case Columns::Type:
         return tr("Type");
-<<<<<<< HEAD
-=======
     case Columns::EvernoteHost:
         return tr("Evernote host");
->>>>>>> e2fc7aa7
     case Columns::Username:
         return tr("Username");
     case Columns::DisplayName:
         return tr("Display name");
-<<<<<<< HEAD
     case Columns::Server:
         return tr("Server");
-=======
->>>>>>> e2fc7aa7
     default:
         return QVariant();
     }
