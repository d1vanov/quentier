/*
<<<<<<< HEAD
 * Copyright 2017-2024 Dmitry Ivanov
=======
 * Copyright 2017-2025 Dmitry Ivanov
>>>>>>> c49230b9
 *
 * This file is part of Quentier
 *
 * Quentier is free software; you can redistribute it and/or modify
 * it under the terms of the GNU Lesser General Public License as published by
 * the Free Software Foundation, version 3 of the License.
 *
 * Quentier is distributed in the hope that it will be useful,
 * but WITHOUT ANY WARRANTY; without even the implied warranty of
 * MERCHANTABILITY or FITNESS FOR A PARTICULAR PURPOSE.  See the
 * GNU Lesser General Public License for more details.
 *
 * You should have received a copy of the GNU Lesser General Public License
 * along with Quentier. If not, see <http://www.gnu.org/licenses/>.
 */

#include "NoteFiltersManager.h"

#include "FilterByNotebookWidget.h"
#include "FilterBySavedSearchWidget.h"
#include "FilterBySearchStringWidget.h"
#include "FilterByTagWidget.h"

#include <lib/exception/Utils.h>
#include <lib/dialog/AddOrEditSavedSearchDialog.h>
#include <lib/model/note/NoteModel.h>
#include <lib/model/notebook/NotebookModel.h>
#include <lib/model/saved_search/SavedSearchModel.h>
#include <lib/model/tag/TagModel.h>
#include <lib/preferences/keys/Files.h>

#include <quentier/exception/InvalidArgument.h>
#include <quentier/local_storage/ILocalStorage.h>
#include <quentier/local_storage/ILocalStorageNotifier.h>
#include <quentier/local_storage/NoteSearchQuery.h>
#include <quentier/logging/QuentierLogger.h>
#include <quentier/threading/Future.h>
#include <quentier/utility/ApplicationSettings.h>
#include <quentier/utility/cancelers/ManualCanceler.h>

#include <QComboBox>
#include <QLineEdit>
#include <QToolTip>

#include <memory>
#include <string_view>

namespace quentier {

using namespace std::string_view_literals;

namespace {

// Deprecated setting: gNoteFiltersGroupKey is used instead on new installations
constexpr auto gNoteSearchStringGroupKey = "NoteSearchStringFilter"sv;
constexpr auto gNoteFiltersGroupKey = "NoteFilters"sv;
constexpr auto gNoteSearchQueryKey = "SearchString"sv;
constexpr auto gNotebookFilterClearedKey = "NotebookFilterCleared"sv;
constexpr auto gTagFilterClearedKey = "TagFilterCleared"sv;
constexpr auto gSavedSearchFilterClearedKey = "SavedSearchFilterCleared"sv;

} // namespace

NoteFiltersManager::NoteFiltersManager(
    Account account, FilterByTagWidget & filterByTagWidget,
    FilterByNotebookWidget & filterByNotebookWidget, NoteModel & noteModel,
    FilterBySavedSearchWidget & filterBySavedSearchWidget,
    FilterBySearchStringWidget & FilterBySearchStringWidget,
    local_storage::ILocalStoragePtr localStorage, QObject * parent) :
    QObject{parent},
    m_account{std::move(account)}, m_localStorage{std::move(localStorage)},
    m_filterByTagWidget{filterByTagWidget},
    m_filterByNotebookWidget{filterByNotebookWidget}, m_noteModel{&noteModel},
    m_filterBySavedSearchWidget{filterBySavedSearchWidget},
    m_filterBySearchStringWidget{FilterBySearchStringWidget}
{
    if (Q_UNLIKELY(!m_localStorage)) {
        throw InvalidArgument{ErrorString{
            "NoteFiltersManager ctor: local storage is null"}};
    }

    createConnections();

    const QString savedSearchLocalId =
        m_filterBySavedSearchWidget.filteredSavedSearchLocalId();

    if (!savedSearchLocalId.isEmpty()) {
        // As filtered saved search's local id is not empty, need to delay
        // the moment of filtering evaluatuon until filter by saved search is
        // ready
        QNDEBUG(
            "widget::NoteFiltersManager",
            "Filtered saved search's local id is not empty, need to wait for "
            "filter's readiness");

        checkFiltersReadiness();
        return;
    }

    restoreSearchQuery();
    if (setFilterBySearchString()) {
        Q_EMIT filterChanged();

        QNDEBUG(
            "widget::NoteFiltersManager",
            "Was able to set the filter by search string, considering "
            "NoteFiltersManager ready");

        m_isReady = true;
        Q_EMIT ready();
        return;
    }

    // If we got here, there are no filters by saved search or search string.
    // We can set filters by notebooks and tags without waiting for them to be
    // complete since local ids of notebooks and tags within the filter are
    // known even before the filter widgets become ready
    noteModel.beginUpdateFilter();
    setFilterByNotebooks();
    setFilterByTags();
    noteModel.endUpdateFilter();

    if (noteModel.filteredNotebookLocalIds().isEmpty() &&
        noteModel.filteredTagLocalIds().isEmpty())
    {
        if (!setAutomaticFilterByNotebook()) {
            QNDEBUG(
                "widget::NoteFiltersManager",
                "Will wait for notebook model's readiness");
            m_autoFilterNotebookWhenReady = true;
            return;
        }
    }

    Q_EMIT filterChanged();

    m_isReady = true;
    Q_EMIT ready();
}

NoteFiltersManager::~NoteFiltersManager() = default;

QStringList NoteFiltersManager::notebookLocalIdsInFilter() const
{
    if (!savedSearchLocalIdInFilter().isEmpty()) {
        return {};
    }

    if (isFilterBySearchStringActive()) {
        return {};
    }

    if (Q_UNLIKELY(m_noteModel.isNull())) {
        return {};
    }

    return m_noteModel->filteredNotebookLocalIds();
}

QStringList NoteFiltersManager::tagLocalIdsInFilter() const
{
    if (!savedSearchLocalIdInFilter().isEmpty()) {
        return {};
    }

    if (isFilterBySearchStringActive()) {
        return {};
    }

    if (Q_UNLIKELY(m_noteModel.isNull())) {
        return {};
    }

    return m_noteModel->filteredTagLocalIds();
}

const QString & NoteFiltersManager::savedSearchLocalIdInFilter() const
{
    return m_filteredSavedSearchLocalId;
}

bool NoteFiltersManager::isFilterBySearchStringActive() const
{
    return !m_filterByTagWidget.isEnabled() &&
        !m_filterByNotebookWidget.isEnabled() &&
        !m_filterBySavedSearchWidget.isEnabled();
}

void NoteFiltersManager::clear()
{
    QNDEBUG("widget::NoteFiltersManager", "NoteFiltersManager::clear");

    clearFilterWidgetsItems();
    evaluate();
}

void NoteFiltersManager::setNotebooksToFilter(
    const QStringList & notebookLocalIds)
{
    QNDEBUG(
        "widget::NoteFiltersManager",
        "NoteFiltersManager::setNotebooksToFilter: "
            << notebookLocalIds.join(QStringLiteral(", ")));

    clearFilterByNotebookWidgetItems();
    setNotebooksToFilterImpl(notebookLocalIds);
    evaluate();
}

void NoteFiltersManager::removeNotebooksFromFilter()
{
    QNDEBUG(
        "widget::NoteFiltersManager",
        "NoteFiltersManager::removeNotebooksFromFilter");

    persistFilterByNotebookClearedState(true);
    clearFilterByNotebookWidgetItems();
    evaluate();
}

void NoteFiltersManager::setTagsToFilter(const QStringList & tagLocalIds)
{
    QNDEBUG(
        "widget::NoteFiltersManager",
        "NoteFiltersManager::setTagsToFilter: "
            << tagLocalIds.join(QStringLiteral(", ")));

    clearFilterByTagWidgetItems();
    setTagsToFilterImpl(tagLocalIds);
    evaluate();
}

void NoteFiltersManager::removeTagsFromFilter()
{
    QNDEBUG(
        "widget::NoteFiltersManager",
        "NoteFiltersManager::removeTagsFromFilter");

    persistFilterByTagClearedState(true);
    clearFilterByTagWidgetItems();
    evaluate();
}

void NoteFiltersManager::setSavedSearchLocalIdToFilter(
    const QString & savedSearchLocalId)
{
    QNDEBUG(
        "widget::NoteFiltersManager",
        "NoteFiltersManager::setSavedSearchLocalIdToFilter: "
            << savedSearchLocalId);

    setSavedSearchToFilterImpl(savedSearchLocalId);
}

void NoteFiltersManager::removeSavedSearchFromFilter()
{
    QNDEBUG(
        "widget::NoteFiltersManager",
        "NoteFiltersManager::removeSavedSearchFromFilter");

    setSavedSearchToFilterImpl(QString{});
    evaluate();
}

void NoteFiltersManager::setItemsToFilter(
    const QString & savedSearchLocalId, const QStringList & notebookLocalIds,
    const QStringList & tagLocalIds)
{
    QNDEBUG(
        "widget::NoteFiltersManager",
        "NoteFiltersManager::setItemsToFilter: saved search local id = "
            << savedSearchLocalId << ", notebook local ids: "
            << notebookLocalIds.join(QStringLiteral(", "))
            << ", tag local ids: " << tagLocalIds.join(QStringLiteral(", ")));

    setSavedSearchToFilterImpl(savedSearchLocalId);

    clearFilterByNotebookWidgetItems();
    setNotebooksToFilterImpl(notebookLocalIds);

    clearFilterByTagWidgetItems();
    setTagsToFilterImpl(tagLocalIds);

    evaluate();
}

bool NoteFiltersManager::isReady() const noexcept
{
    return m_isReady;
}

void NoteFiltersManager::onAddedTagToFilter(
    const QString & tagLocalId, const QString & tagName,
    const QString & linkedNotebookGuid, const QString & linkedNotebookUsername)
{
    QNDEBUG(
        "widget::NoteFiltersManager",
        "NoteFiltersManager::onAddedTagToFilter: local id = "
            << tagLocalId << ", name = " << tagName
            << ", linked notebook guid = " << linkedNotebookGuid
            << ", linked notebook username = " << linkedNotebookUsername);

    onTagsFilterUpdated();
}

void NoteFiltersManager::onRemovedTagFromFilter(
    const QString & tagLocalId, const QString & tagName,
    const QString & linkedNotebookGuid, const QString & linkedNotebookUsername)
{
    QNDEBUG(
        "widget::NoteFiltersManager",
        "NoteFiltersManager::onRemovedTagFromFilter: local id = "
            << tagLocalId << ", name = " << tagName
            << ", linked notebook guid = " << linkedNotebookGuid
            << ", linked notebook username = " << linkedNotebookUsername);

    onTagsFilterUpdated();
}

void NoteFiltersManager::onTagsClearedFromFilter()
{
    QNDEBUG(
        "widget::NoteFiltersManager",
        "NoteFiltersManager::onTagsClearedFromFilter");

    onTagsFilterUpdated();
}

void NoteFiltersManager::onTagsFilterUpdated()
{
    QNDEBUG(
        "widget::NoteFiltersManager",
        "NoteFiltersManager::onTagsFilterUpdated");

    if (!m_isReady) {
        QNDEBUG(
            "widget::NoteFiltersManager",
            "Not yet ready to process filter updates");
        return;
    }

    if (!m_filterByTagWidget.isEnabled()) {
        QNDEBUG(
            "widget::NoteFiltersManager",
            "Filter by tag widget is not enabled which means that filtering by "
            "tags is overridden by either search string or filter by saved "
            "search");
        return;
    }

    setFilterByTags();
    Q_EMIT filterChanged();
}

void NoteFiltersManager::onTagsFilterReady()
{
    QNDEBUG(
        "widget::NoteFiltersManager", "NoteFiltersManager::onTagsFilterReady");

    checkFiltersReadiness();
}

void NoteFiltersManager::onAddedNotebookToFilter(
    const QString & notebookLocalId, const QString & notebookName,
    const QString & linkedNotebookGuid, const QString & linkedNotebookUsername)
{
    QNDEBUG(
        "widget::NoteFiltersManager",
        "NoteFiltersManager::onAddedNotebookToFilter: local id = "
            << notebookLocalId << ", name = " << notebookName
            << ", linked notebook guid = " << linkedNotebookGuid
            << ", linked notebook username = " << linkedNotebookUsername);

    onNotebooksFilterUpdated();
}

void NoteFiltersManager::onRemovedNotebookFromFilter(
    const QString & notebookLocalId, const QString & notebookName,
    const QString & linkedNotebookGuid, const QString & linkedNotebookUsername)
{
    QNDEBUG(
        "widget::NoteFiltersManager",
        "NoteFiltersManager::onRemovedNotebookFromFilter: local id = "
            << notebookLocalId << ", name = " << notebookName
            << ", linked notebook guid = " << linkedNotebookGuid
            << ", linked notebook username = " << linkedNotebookUsername);

    onNotebooksFilterUpdated();
}

void NoteFiltersManager::onNotebooksClearedFromFilter()
{
    QNDEBUG(
        "widget::NoteFiltersManager",
        "NoteFiltersManager::onNotebooksClearedFromFilter");

    onNotebooksFilterUpdated();
}

void NoteFiltersManager::onNotebooksFilterUpdated()
{
    QNDEBUG(
        "widget::NoteFiltersManager",
        "NoteFiltersManager::onNotebooksFilterUpdated");

    if (!m_isReady) {
        QNDEBUG(
            "widget::NoteFiltersManager",
            "Not yet ready to process filter updates");
        return;
    }

    if (!m_filterByNotebookWidget.isEnabled()) {
        QNDEBUG(
            "widget::NoteFiltersManager",
            "Filter by notebook widget is not enabled which means filtering by "
            "notebooks is overridden by either saved search or search string");
        return;
    }

    setFilterByNotebooks();
    Q_EMIT filterChanged();
}

void NoteFiltersManager::onNotebooksFilterReady()
{
    QNDEBUG(
        "widget::NoteFiltersManager",
        "NoteFiltersManager::onNotebooksFilterReady");

    if (m_autoFilterNotebookWhenReady) {
        m_autoFilterNotebookWhenReady = false;
        setAutomaticFilterByNotebook();
    }

    checkFiltersReadiness();
}

void NoteFiltersManager::onSavedSearchFilterChanged(
    const QString & savedSearchName)
{
    QNDEBUG(
        "widget::NoteFiltersManager",
        "NoteFiltersManager::onSavedSearchFilterChanged: " << savedSearchName);

    if (!m_isReady) {
        QNDEBUG(
            "widget::NoteFiltersManager",
            "Not yet ready to process filter updates");
        return;
    }

    if (Q_UNLIKELY(m_noteModel.isNull())) {
        QNDEBUG("widget::NoteFiltersManager", "Note model is null");
        return;
    }

    if (setFilterBySavedSearch()) {
        Q_EMIT filterChanged();
        return;
    }

    // If we got here, the saved search is either empty or invalid
    m_filteredSavedSearchLocalId.clear();

    if (setFilterBySearchString()) {
        Q_EMIT filterChanged();
        return;
    }

    m_noteModel->beginUpdateFilter();

    setFilterByTags();
    setFilterByNotebooks();

    m_noteModel->endUpdateFilter();

    Q_EMIT filterChanged();
}

void NoteFiltersManager::onSavedSearchFilterReady()
{
    QNDEBUG(
        "widget::NoteFiltersManager",
        "NoteFiltersManager::onSavedSearchFilterReady");

    if (!m_isReady && setFilterBySavedSearch()) {
        QNDEBUG(
            "widget::NoteFiltersManager",
            "Was able to set the filter by saved search, considering "
            "NoteFiltersManager ready");

        m_isReady = true;
        Q_EMIT ready();
        return;
    }

    checkFiltersReadiness();
}

void NoteFiltersManager::onSearchQueryChanged(const QString & query)
{
    QNDEBUG(
        "widget::NoteFiltersManager",
        "NoteFiltersManager::onSearchQueryChanged: " << query);

    persistSearchQuery(query);
    evaluate();
}

void NoteFiltersManager::onSavedSearchQueryChanged(
    const QString & savedSearchLocalId, const QString & query)
{
    QNDEBUG(
        "widget::NoteFiltersManager",
        "NoteFiltersManager::onSavedSearchQueryChanged: saved search local id "
            << "= " << savedSearchLocalId << ", query: " << query);

    auto * savedSearchModel = m_filterBySavedSearchWidget.savedSearchModel();
    if (Q_UNLIKELY(!savedSearchModel)) {
        QNWARNING(
            "widget::NoteFiltersManager",
            "Cannot update saved search: no saved search model");
        return;
    }

    const QString existingQuery =
        savedSearchModel->queryForLocalId(savedSearchLocalId);

    if (existingQuery == query) {
        QNDEBUG(
            "widget::NoteFiltersManager", "Saved search query did not change");
        return;
    }

    auto updateSavedSearchDialog =
        std::make_unique<AddOrEditSavedSearchDialog>(
            savedSearchModel, qobject_cast<QWidget *>(parent()),
            savedSearchLocalId);

    updateSavedSearchDialog->setQuery(query);
    updateSavedSearchDialog->exec();

    // Whatever the outcome, need to update the query in the filter by search
    // string widget: if the dialog was rejected, it would return back
    // the original search query; if the dialog was accepted, the query
    // might have been edited before accepting, so need to account for that
    m_filterBySearchStringWidget.setSavedSearch(
        savedSearchLocalId,
        savedSearchModel->queryForLocalId(savedSearchLocalId));
}

<<<<<<< HEAD
void NoteFiltersManager::onSearchSavingRequested(const QString & query)
=======
void NoteFiltersManager::onSavedSearchCleared()
{
    QNDEBUG("widget:note_filters", "NoteFiltersManager::onSavedSearchCleared");
    removeSavedSearchFromFilter();
    persistSearchQuery({});
    evaluate();
}

void NoteFiltersManager::onSearchSavingRequested(QString query)
>>>>>>> c49230b9
{
    QNDEBUG(
        "widget::NoteFiltersManager",
        "NoteFiltersManager::onSearchSavingRequested: " << query);

    auto * parentWidget = qobject_cast<QWidget *>(parent());

    auto * savedSearchModel = m_filterBySavedSearchWidget.savedSearchModel();
    if (Q_UNLIKELY(!savedSearchModel)) {
        QNWARNING(
            "widget::NoteFiltersManager",
            "Cannot create a new saved search: no saved search model");
        return;
    }

    auto createSavedSearchDialog =
        std::make_unique<AddOrEditSavedSearchDialog>(
            savedSearchModel, parentWidget);

    createSavedSearchDialog->setQuery(query);
    if (createSavedSearchDialog->exec() != QDialog::Accepted) {
        return;
    }

    // The query might have been edited before accepting, in this case need
    // to update it in the widget and also re-evaluate the search
    const QString queryFromDialog = createSavedSearchDialog->query();
    if (queryFromDialog == query) {
        return;
    }

    m_filterBySearchStringWidget.setSearchQuery(queryFromDialog);
    persistSearchQuery(queryFromDialog);
    evaluate();
}

void NoteFiltersManager::onFindNoteLocalIdsWithSearchQueryCompleted(
    const QStringList & noteLocalIds,
    const local_storage::NoteSearchQuery & noteSearchQuery)
{
    if (Q_UNLIKELY(m_noteModel.isNull())) {
        return;
    }

    QNDEBUG(
        "widget::NoteFiltersManager",
        "NoteFiltersManager::onFindNoteLocalIdsWithSearchQueryCompleted: "
            << "note search query: " << noteSearchQuery);

    QNTRACE(
        "widget::NoteFiltersManager",
        "Note local ids: " << noteLocalIds.join(QStringLiteral(", ")));

    m_noteModel->setFilteredNoteLocalIds(noteLocalIds);
}

void NoteFiltersManager::onNotebookExpunged(
    const QString & notebookLocalId)
{
    QNDEBUG(
        "widget::NoteFiltersManager",
        "NoteFiltersManager::onNotebookExpunged: local id = "
            << notebookLocalId);

    if (!m_filterByNotebookWidget.isEnabled()) {
        QNDEBUG(
            "widget::NoteFiltersManager",
            "Filter by notebook is overridden by either search string or saved "
            "search filter");
        return;
    }

    if (Q_UNLIKELY(m_noteModel.isNull())) {
        QNDEBUG("widget::NoteFiltersManager", "Note model is null");
        return;
    }

    auto notebookLocalIds = m_noteModel->filteredNotebookLocalIds();
    const auto index = notebookLocalIds.indexOf(notebookLocalId);
    if (index < 0) {
        QNDEBUG(
            "widget::NoteFiltersManager",
            "The expunged notebook was not used within the filter");
        return;
    }

    QNDEBUG(
        "widget::NoteFiltersManager",
        "The expunged notebook was used within the filter");

    notebookLocalIds.removeAt(index);
    m_noteModel->setFilteredNotebookLocalIds(notebookLocalIds);
}

void NoteFiltersManager::onTagExpunged(
    const QString & tagLocalId, const QStringList & childTagLocalIds)
{
    QNDEBUG(
        "widget::NoteFiltersManager",
        "NoteFiltersManager::onTagExpunged: "
            << "local id = " << tagLocalId << "\nExpunged child tag local ids: "
            << childTagLocalIds.join(QStringLiteral(", ")));

    if (!m_filterByTagWidget.isEnabled()) {
        QNDEBUG(
            "widget::NoteFiltersManager",
            "The filter by tags is overridden by either search string or "
            "filter by saved search");
        return;
    }

    if (Q_UNLIKELY(m_noteModel.isNull())) {
        QNDEBUG("widget::NoteFiltersManager", "Note model is null");
        return;
    }

    QStringList expungedTagLocalIds;
    expungedTagLocalIds.reserve(std::max<decltype(childTagLocalIds.size())>(
        0, childTagLocalIds.size() + 1));
    expungedTagLocalIds << tagLocalId;
    expungedTagLocalIds << childTagLocalIds;

    QStringList tagLocalIds = m_noteModel->filteredTagLocalIds();

    bool filteredTagsChanged = false;
    for (const auto & expungedTagLocalId: std::as_const(expungedTagLocalIds)) {
        const auto tagIndex = tagLocalIds.indexOf(expungedTagLocalId);
        if (tagIndex >= 0) {
            tagLocalIds.removeAt(tagIndex);
            filteredTagsChanged = true;
        }
    }

    if (!filteredTagsChanged) {
        QNDEBUG(
            "widget::NoteFiltersManager",
            "None of expunged tags seem to appear within the list of filtered "
            "tags");
        return;
    }

    m_noteModel->setFilteredTagLocalIds(tagLocalIds);
}

void NoteFiltersManager::onSavedSearchPut(
    const qevercloud::SavedSearch & search)
{
    QNDEBUG(
        "widget::NoteFiltersManager",
        "NoteFiltersManager::onSavedSearchPut: search = " << search);

    if (m_filteredSavedSearchLocalId != search.localId()) {
        return;
    }

    QNDEBUG(
        "widget::NoteFiltersManager",
        "The saved search within the filter was updated");

    if (search.name() && search.query()) {
        onSavedSearchFilterChanged(*search.name());
        return;
    }

    QNDEBUG(
        "widget::NoteFiltersManager",
        "The updated saved search lacks either name or query, removing it from "
        "the filter");

    onSavedSearchFilterChanged(QString{});
}

void NoteFiltersManager::onSavedSearchExpunged(
    const QString & savedSearchLocalId)
{
    QNDEBUG(
        "widget::NoteFiltersManager",
        "NoteFiltersManager::onSavedSearchExpunged: local id = "
            << savedSearchLocalId);

    if (m_filteredSavedSearchLocalId != savedSearchLocalId) {
        return;
    }

    QNDEBUG(
        "widget::NoteFiltersManager",
        "The saved search within the filter was expunged");

    onSavedSearchFilterChanged({});
}

void NoteFiltersManager::onNotePut(const qevercloud::Note & note)
{
    if (Q_UNLIKELY(m_noteModel.isNull())) {
        return;
    }

    QNDEBUG(
        "widget::NoteFiltersManager",
        "NoteFiltersManager::onNotePut: note local id = " << note.localId());

    QNTRACE("widget::NoteFiltersManager", note);

    checkAndRefreshNotesSearchQuery();
}

void NoteFiltersManager::createConnections()
{
    QObject::connect(
        &m_filterByTagWidget, &FilterByTagWidget::addedItemToFilter, this,
        &NoteFiltersManager::onAddedTagToFilter);

    QObject::connect(
        &m_filterByTagWidget, &FilterByTagWidget::itemRemovedFromFilter, this,
        &NoteFiltersManager::onRemovedTagFromFilter);

    QObject::connect(
        &m_filterByTagWidget, &FilterByTagWidget::cleared, this,
        &NoteFiltersManager::onTagsClearedFromFilter);

    QObject::connect(
        &m_filterByTagWidget, &FilterByTagWidget::updated, this,
        &NoteFiltersManager::onTagsFilterUpdated);

    QObject::connect(
        &m_filterByTagWidget, &FilterByTagWidget::ready, this,
        &NoteFiltersManager::onTagsFilterReady);

    QObject::connect(
        &m_filterByNotebookWidget, &FilterByNotebookWidget::addedItemToFilter,
        this, &NoteFiltersManager::onAddedNotebookToFilter);

    QObject::connect(
        &m_filterByNotebookWidget,
        &FilterByNotebookWidget::itemRemovedFromFilter, this,
        &NoteFiltersManager::onRemovedNotebookFromFilter);

    QObject::connect(
        &m_filterByNotebookWidget, &FilterByNotebookWidget::cleared, this,
        &NoteFiltersManager::onNotebooksClearedFromFilter);

    QObject::connect(
        &m_filterByNotebookWidget, &FilterByNotebookWidget::updated, this,
        &NoteFiltersManager::onNotebooksFilterUpdated);

    QObject::connect(
        &m_filterByNotebookWidget, &FilterByNotebookWidget::ready, this,
        &NoteFiltersManager::onNotebooksFilterReady);

    QObject::connect(
        &m_filterBySavedSearchWidget,
        &FilterBySavedSearchWidget::currentSavedSearchNameChanged, this,
        &NoteFiltersManager::onSavedSearchFilterChanged);

    QObject::connect(
        &m_filterBySavedSearchWidget, &FilterBySavedSearchWidget::ready, this,
        &NoteFiltersManager::onSavedSearchFilterReady);

    QObject::connect(
        &m_filterBySearchStringWidget,
        &FilterBySearchStringWidget::searchQueryChanged, this,
        &NoteFiltersManager::onSearchQueryChanged);

    QObject::connect(
        &m_filterBySearchStringWidget,
        &FilterBySearchStringWidget::searchSavingRequested, this,
        &NoteFiltersManager::onSearchSavingRequested);

    QObject::connect(
        &m_filterBySearchStringWidget,
        &FilterBySearchStringWidget::savedSearchQueryChanged, this,
        &NoteFiltersManager::onSavedSearchQueryChanged);

<<<<<<< HEAD
    auto * notifier = m_localStorage->notifier();
=======
    QObject::connect(
        &m_filterBySearchStringWidget,
        &FilterBySearchStringWidget::savedSearchCleared, this,
        &NoteFiltersManager::onSavedSearchCleared);

    QObject::connect(
        this, &NoteFiltersManager::findNoteLocalUidsForNoteSearchQuery,
        &m_localStorageManagerAsync,
        &LocalStorageManagerAsync::onFindNoteLocalUidsWithSearchQuery,
        Qt::UniqueConnection);
>>>>>>> c49230b9

    QObject::connect(
        notifier,
        &local_storage::ILocalStorageNotifier::notebookExpunged, this,
        &NoteFiltersManager::onNotebookExpunged);

    QObject::connect(
        notifier,
        &local_storage::ILocalStorageNotifier::tagExpunged, this,
        &NoteFiltersManager::onTagExpunged);

    QObject::connect(
        notifier,
        &local_storage::ILocalStorageNotifier::savedSearchPut, this,
        &NoteFiltersManager::onSavedSearchPut);

    QObject::connect(
        notifier, &local_storage::ILocalStorageNotifier::savedSearchExpunged,
        this, &NoteFiltersManager::onSavedSearchExpunged);

    QObject::connect(
        notifier, &local_storage::ILocalStorageNotifier::notePut, this,
        &NoteFiltersManager::onNotePut);

    QObject::connect(
        notifier, &local_storage::ILocalStorageNotifier::noteUpdated, this,
        [this](
            const qevercloud::Note & note,
            const local_storage::ILocalStorage::UpdateNoteOptions options) {
            Q_UNUSED(options)
            onNotePut(note);
        });
}

void NoteFiltersManager::evaluate()
{
    QNDEBUG("widget::NoteFiltersManager", "NoteFiltersManager::evaluate");

    if (Q_UNLIKELY(m_noteModel.isNull())) {
        QNDEBUG("widget::NoteFiltersManager", "Note model is null");
        return;
    }

    // NOTE: the rules for note filter evaluation are the following:
    // 1) If some saved search is selected, filtering by saved search overrides
    //    the filters by notebooks and tags as well as the filter by manually
    //    entered search query.
    // 2) If no saved search is selected and the search query is not empty *and*
    //    it is indeed a valid search query string, if overrides filters by
    //    notebook and tags.
    // 3) If no saved search is selected and the search query is empty or
    //    invalid, the filters by notebooks and tags are considered.
    //    Filtering by notebooks and tags is cumulative i.e. only those notes
    //    would be accepted which both belong to one of the specified notebooks
    //    and have at least one of the specified tags. In other words, it's
    //    like a search query string containing a notebook and some tags but
    //    not containing "any" statement.
    if (setFilterBySavedSearch()) {
        Q_EMIT filterChanged();
        return;
    }

    if (setFilterBySearchString()) {
        Q_EMIT filterChanged();
        return;
    }

    m_noteModel->beginUpdateFilter();

    setFilterByNotebooks();
    setFilterByTags();

    m_noteModel->endUpdateFilter();
    Q_EMIT filterChanged();
}

void NoteFiltersManager::persistSearchQuery(const QString & query)
{
    QNDEBUG(
        "widget::NoteFiltersManager", "NoteFiltersManager::persistSearchQuery");

    ApplicationSettings appSettings{
        m_account, preferences::keys::files::userInterface};

    appSettings.beginGroup(gNoteFiltersGroupKey);
    appSettings.setValue(gNoteSearchQueryKey, query);
    appSettings.endGroup();

    // Remove old group where this preference used to reside
    appSettings.remove(gNoteSearchStringGroupKey);
}

void NoteFiltersManager::restoreSearchQuery()
{
    QNDEBUG(
        "widget::NoteFiltersManager", "NoteFiltersManager::restoreSearchQuery");

    ApplicationSettings appSettings{
        m_account, preferences::keys::files::userInterface};

    appSettings.beginGroup(gNoteFiltersGroupKey);
    auto lastSearchStringValue = appSettings.value(gNoteSearchQueryKey);
    appSettings.endGroup();

    // Backward compatibility: look for preference in old location as a fallback
    if (!lastSearchStringValue.isValid()) {
        appSettings.beginGroup(gNoteSearchStringGroupKey);
        lastSearchStringValue = appSettings.value(gNoteSearchQueryKey);
        appSettings.endGroup();
    }

    const QString lastSearchString = lastSearchStringValue.toString();
    m_filterBySearchStringWidget.setSearchQuery(lastSearchString);
    if (lastSearchString.isEmpty()) {
        return;
    }

    ErrorString error;
    const auto query = createNoteSearchQuery(lastSearchString, error);
    if (query.isEmpty()) {
        showSearchQueryErrorToolTip(error);
    }
}

bool NoteFiltersManager::setFilterBySavedSearch()
{
    QNDEBUG(
        "widget::NoteFiltersManager",
        "NoteFiltersManager::setFilterBySavedSearch");

    if (Q_UNLIKELY(m_noteModel.isNull())) {
        QNDEBUG("widget::NoteFiltersManager", "Note model is null");
        return false;
    }

    m_filterBySavedSearchWidget.setEnabled(true);

    const QString currentSavedSearchName =
        m_filterBySavedSearchWidget.currentText();
    if (currentSavedSearchName.isEmpty()) {
        QNDEBUG(
            "widget::NoteFiltersManager",
            "No saved search name is set to the filter");
        m_noteModel->clearFilteredNoteLocalIds();
        m_filterBySearchStringWidget.clearSavedSearch();
        return false;
    }

    const auto * savedSearchModel =
        m_filterBySavedSearchWidget.savedSearchModel();

    if (Q_UNLIKELY(!savedSearchModel)) {
        QNDEBUG(
            "widget::NoteFiltersManager",
            "Saved search model in the filter by saved search widget is null");
        m_noteModel->clearFilteredNoteLocalIds();
        m_filterBySearchStringWidget.clearSavedSearch();
        return false;
    }

    const auto itemIndex =
        savedSearchModel->indexForSavedSearchName(currentSavedSearchName);

    if (Q_UNLIKELY(!itemIndex.isValid())) {
        ErrorString error{
            QT_TR_NOOP("Internal error: can't set the filter by saved search, "
                       "the saved search model returned invalid model index "
                       "for saved search name")};

        QNWARNING("widget::NoteFiltersManager", error);
        Q_EMIT notifyError(std::move(error));
        m_noteModel->clearFilteredNoteLocalIds();
        m_filterBySearchStringWidget.clearSavedSearch();
        return false;
    }

    const auto * item = savedSearchModel->itemForIndex(itemIndex);

    const SavedSearchItem * savedSearchItem =
        (item ? item->cast<SavedSearchItem>() : nullptr);

    if (Q_UNLIKELY(!savedSearchItem)) {
        ErrorString error{
            QT_TR_NOOP("Internal error: can't set the filter by saved search, "
                       "the saved search model returned null item for valid "
                       "model index")};

        QNWARNING("widget::NoteFiltersManager", error);
        Q_EMIT notifyError(std::move(error));
        m_noteModel->clearFilteredNoteLocalIds();
        m_filterBySearchStringWidget.clearSavedSearch();
        return false;
    }

    if (Q_UNLIKELY(savedSearchItem->query().isEmpty())) {
        ErrorString error{
            QT_TR_NOOP("Can't set the filter by saved search: "
                       "saved search's query is empty")};

        QNWARNING(
            "widget::NoteFiltersManager",
            error << ", saved search item: " << *savedSearchItem);

        Q_EMIT notifyError(std::move(error));
        m_noteModel->clearFilteredNoteLocalIds();
        m_filterBySearchStringWidget.clearSavedSearch();
        return false;
    }

    m_filterBySearchStringWidget.setSavedSearch(
        savedSearchItem->localId(), savedSearchItem->query());

    local_storage::NoteSearchQuery query;
    ErrorString errorDescription;
    if (Q_UNLIKELY(
            !query.setQueryString(savedSearchItem->query(), errorDescription)))
    {
        ErrorString error{
            QT_TR_NOOP("Internal error: can't set the filter by saved search: "
                       "failed to parse saved search query")};

        error.appendBase(errorDescription.base());
        error.appendBase(errorDescription.additionalBases());
        error.details() = errorDescription.details();

        QNWARNING(
            "widget::NoteFiltersManager",
            error << ", saved search item: " << *savedSearchItem);

        Q_EMIT notifyError(error);
        m_noteModel->clearFilteredNoteLocalIds();
        return false;
    }

    m_filteredSavedSearchLocalId = savedSearchItem->localId();

    // Invalidate active request to find note local ids per search query
    // (if there was any)
    if (m_canceler) {
        m_canceler->cancel();
        m_canceler.reset();
    }

    auto canceler = setupCanceler();
    Q_ASSERT(canceler);

    QNTRACE(
        "widget::NoteFiltersManager",
        "Trying to find note local ids corresponding to the saved search: "
            << "query: " << query << "\nSaved search item: " << *item);

    auto findNoteLocalIdsFuture = m_localStorage->queryNoteLocalIds(query);

    auto findNoteLocalIdsThenFuture = threading::then(
        std::move(findNoteLocalIdsFuture), this,
        [this, query, canceler](const QStringList & noteLocalIds) {
            if (canceler->isCanceled()) {
                return;
            }

            onFindNoteLocalIdsWithSearchQueryCompleted(noteLocalIds, query);
        });

    threading::onFailed(
        std::move(findNoteLocalIdsThenFuture), this,
        [this, query = std::move(query),
         canceler = std::move(canceler)](const QException & e) {
            if (canceler->isCanceled()) {
                return;
            }

            if (Q_UNLIKELY(m_noteModel.isNull())) {
                return;
            }

            auto message = exceptionMessage(e);

            QNWARNING(
                "widget::NoteFiltersManager",
                "Could not find note local ids for saved search query: "
                << message << ", note search query = " << query);

            ErrorString error{QT_TR_NOOP(
                "Can't set saved search to note filter")};
            error.appendBase(message.base());
            error.appendBase(message.additionalBases());
            error.details() = std::move(message.details());
            Q_EMIT notifyError(std::move(error));

            m_filteredSavedSearchLocalId.clear();
            m_filterBySavedSearchWidget.setCurrentSavedSearchLocalId({});
            m_filterBySearchStringWidget.clearSavedSearch();

            if (setFilterBySearchString()) {
                Q_EMIT filterChanged();
                return;
            }

            m_noteModel->beginUpdateFilter();

            setFilterByNotebooks();
            setFilterByTags();

            m_noteModel->endUpdateFilter();

            Q_EMIT filterChanged();
        });

    m_filterByTagWidget.setDisabled(true);
    m_filterByNotebookWidget.setDisabled(true);

    return true;
}

bool NoteFiltersManager::setFilterBySearchString()
{
    QNDEBUG(
        "widget::NoteFiltersManager",
        "NoteFiltersManager::setFilterBySearchString");

    if (m_filterBySearchStringWidget.displaysSavedSearchQuery()) {
        return false;
    }

    const QString searchString = m_filterBySearchStringWidget.searchQuery();
    if (searchString.isEmpty()) {
        QNDEBUG("widget::NoteFiltersManager", "The search string is empty");
        return false;
    }

    ErrorString error;
    auto query = createNoteSearchQuery(searchString, error);
    if (query.isEmpty()) {
        showSearchQueryErrorToolTip(error);
        return false;
    }

    // Invalidate the active request to find note local ids per saved search's
    // query (if there was any)
    if (m_canceler) {
        m_canceler->cancel();
        m_canceler.reset();
    }

    auto canceler = setupCanceler();
    Q_ASSERT(canceler);

    QNTRACE(
        "widget::NoteFiltersManager",
        "Trying to find note local ids corresponding to note search query: "
            << ", query: " << query << "\nSearch string: " << searchString);

    auto findNoteLocalIdsFuture = m_localStorage->queryNoteLocalIds(query);

    auto findNoteLocalIdsThenFuture = threading::then(
        std::move(findNoteLocalIdsFuture), this,
        [this, query, canceler](const QStringList & noteLocalIds) {
            if (canceler->isCanceled()) {
                return;
            }

            onFindNoteLocalIdsWithSearchQueryCompleted(noteLocalIds, query);
        });

    threading::onFailed(
        std::move(findNoteLocalIdsThenFuture), this,
        [this, query = std::move(query),
         canceler = std::move(canceler)](const QException & e) {
            if (canceler->isCanceled()) {
                return;
            }

            if (Q_UNLIKELY(m_noteModel.isNull())) {
                return;
            }

            auto message = exceptionMessage(e);

            QNWARNING(
                "widget::NoteFiltersManager",
                "Could not find note local ids for saved search query: "
                << message << ", note search query = " << query);

            ErrorString error{QT_TR_NOOP(
                "Can't set search string to note filter")};
            error.appendBase(message.base());
            error.appendBase(message.additionalBases());
            error.details() = std::move(message.details());
            Q_EMIT notifyError(std::move(error));

            m_noteModel->beginUpdateFilter();

            setFilterByNotebooks();
            setFilterByTags();

            m_noteModel->endUpdateFilter();

            Q_EMIT filterChanged();
        });

    m_filterByTagWidget.setDisabled(true);
    m_filterByNotebookWidget.setDisabled(true);

    return true;
}

void NoteFiltersManager::setFilterByNotebooks()
{
    QNDEBUG(
        "widget::NoteFiltersManager",
        "NoteFiltersManager::setFilterByNotebooks");

    if (Q_UNLIKELY(m_noteModel.isNull())) {
        QNDEBUG("widget::NoteFiltersManager", "Note model is null");
        return;
    }

    // If this method got called in the first place, it means the notebook
    // filter is not overridden by either search string or saved search filters
    // so should enable the filter by notebook widget
    m_filterByNotebookWidget.setEnabled(true);

    auto notebookLocalIds =
        m_filterByNotebookWidget.localIdsOfItemsInFilter();

    QNTRACE(
        "widget::NoteFiltersManager",
        "Notebook local ids to be used for "
            << "filtering: "
            << (notebookLocalIds.isEmpty()
                    ? QStringLiteral("<empty>")
                    : notebookLocalIds.join(QStringLiteral(", "))));

    m_noteModel->setFilteredNotebookLocalIds(std::move(notebookLocalIds));
}

void NoteFiltersManager::setFilterByTags()
{
    QNDEBUG(
        "widget::NoteFiltersManager", "NoteFiltersManager::setFilterByTags");

    if (Q_UNLIKELY(m_noteModel.isNull())) {
        QNDEBUG("widget::NoteFiltersManager", "Note model is null");
        return;
    }

    // If this method got called in the first place, it means the tag filter is
    // not overridden by either search string or saved search filter so should
    // enable the filter by tag widget
    m_filterByTagWidget.setEnabled(true);

    auto tagLocalIds = m_filterByTagWidget.localIdsOfItemsInFilter();

    QNTRACE(
        "widget::NoteFiltersManager",
        "Tag local ids to be used for filtering: "
            << tagLocalIds.join(QStringLiteral(", ")));

    m_noteModel->setFilteredTagLocalIds(std::move(tagLocalIds));
}

void NoteFiltersManager::clearFilterWidgetsItems()
{
    QNDEBUG(
        "widget::NoteFiltersManager",
        "NoteFiltersManager::clearFilterWidgetsItems");

    clearFilterByTagWidgetItems();
    clearFilterByNotebookWidgetItems();
    clearFilterBySavedSearchWidget();
    clearFilterBySearchStringWidget();
}

void NoteFiltersManager::clearFilterByTagWidgetItems()
{
    QNDEBUG(
        "widget::NoteFiltersManager",
        "NoteFiltersManager::clearFilterByTagWidgetItems");

    QObject::disconnect(
        &m_filterByTagWidget, &FilterByTagWidget::cleared, this,
        &NoteFiltersManager::onTagsClearedFromFilter);

    m_filterByTagWidget.clear();

    QObject::connect(
        &m_filterByTagWidget, &FilterByTagWidget::addedItemToFilter, this,
        &NoteFiltersManager::onAddedTagToFilter, Qt::UniqueConnection);
}

void NoteFiltersManager::clearFilterByNotebookWidgetItems()
{
    QNDEBUG(
        "widget::NoteFiltersManager",
        "NoteFiltersManager::clearFilterByNotebookWidgetItems");

    QObject::disconnect(
        &m_filterByNotebookWidget, &FilterByNotebookWidget::addedItemToFilter,
        this, &NoteFiltersManager::onAddedNotebookToFilter);

    m_filterByNotebookWidget.clear();

    QObject::connect(
        &m_filterByNotebookWidget, &FilterByNotebookWidget::addedItemToFilter,
        this, &NoteFiltersManager::onAddedNotebookToFilter,
        Qt::UniqueConnection);
}

void NoteFiltersManager::clearFilterBySearchStringWidget()
{
    QNDEBUG(
        "widget::NoteFiltersManager",
        "NoteFiltersManager::clearFilterBySearchStringWidget");

    QObject::disconnect(
        &m_filterBySearchStringWidget,
        &FilterBySearchStringWidget::searchQueryChanged, this,
        &NoteFiltersManager::onSearchQueryChanged);

    QObject::disconnect(
        &m_filterBySearchStringWidget,
        &FilterBySearchStringWidget::searchSavingRequested, this,
        &NoteFiltersManager::onSearchSavingRequested);

    QObject::disconnect(
        &m_filterBySearchStringWidget,
        &FilterBySearchStringWidget::savedSearchQueryChanged, this,
        &NoteFiltersManager::onSavedSearchQueryChanged);

    QObject::disconnect(
        &m_filterBySearchStringWidget,
        &FilterBySearchStringWidget::savedSearchCleared, this,
        &NoteFiltersManager::onSavedSearchCleared);

    m_filterBySearchStringWidget.clearSavedSearch();
    m_filterBySearchStringWidget.setSearchQuery({});

    QObject::connect(
        &m_filterBySearchStringWidget,
        &FilterBySearchStringWidget::searchQueryChanged, this,
        &NoteFiltersManager::onSearchQueryChanged);

    QObject::connect(
        &m_filterBySearchStringWidget,
        &FilterBySearchStringWidget::searchSavingRequested, this,
        &NoteFiltersManager::onSearchSavingRequested);

    QObject::connect(
        &m_filterBySearchStringWidget,
        &FilterBySearchStringWidget::savedSearchQueryChanged, this,
        &NoteFiltersManager::onSavedSearchQueryChanged);

    QObject::connect(
        &m_filterBySearchStringWidget,
        &FilterBySearchStringWidget::savedSearchCleared, this,
        &NoteFiltersManager::onSavedSearchCleared);

    persistSearchQuery({});
}

void NoteFiltersManager::clearFilterBySavedSearchWidget()
{
    QNDEBUG(
        "widget::NoteFiltersManager",
        "NoteFiltersManager::clearFilterBySavedSearchWidget");

    QObject::disconnect(
        &m_filterBySavedSearchWidget,
        &FilterBySavedSearchWidget::currentSavedSearchNameChanged, this,
        &NoteFiltersManager::onSavedSearchFilterChanged);

    m_filterBySavedSearchWidget.setCurrentIndex(0);

    QObject::connect(
        &m_filterBySavedSearchWidget,
        &FilterBySavedSearchWidget::currentSavedSearchNameChanged, this,
        &NoteFiltersManager::onSavedSearchFilterChanged, Qt::UniqueConnection);
}

void NoteFiltersManager::checkFiltersReadiness()
{
    QNDEBUG(
        "widget::NoteFiltersManager",
        "NoteFiltersManager::checkFiltersReadiness");

    if (m_isReady) {
        QNDEBUG(
            "widget::NoteFiltersManager",
            "Already marked the filter as ready once");
        return;
    }

    if (!m_filterByTagWidget.isReady()) {
        QNDEBUG(
            "widget::NoteFiltersManager",
            "Still pending the readiness of filter by tags");
        return;
    }

    if (!m_filterByNotebookWidget.isReady()) {
        QNDEBUG(
            "widget::NoteFiltersManager",
            "Still pending the readiness of filter by notebooks");
        return;
    }

    if (!m_filterBySavedSearchWidget.isReady()) {
        QNDEBUG(
            "widget::NoteFiltersManager",
            "Still pending the readiness of filter by saved search");
        return;
    }

    QNDEBUG("widget::NoteFiltersManager", "All filters are ready");

    m_isReady = true;
    evaluate();
    Q_EMIT ready();
}

void NoteFiltersManager::setNotebooksToFilterImpl(
    const QStringList & notebookLocalIds)
{
    if (notebookLocalIds.isEmpty()) {
        return;
    }

    const auto * notebookModel = m_filterByNotebookWidget.notebookModel();
    if (Q_UNLIKELY(!notebookModel)) {
        QNDEBUG(
            "widget::NoteFiltersManager",
            "Notebook model in the filter by notebook widget is null");
        return;
    }

    QVector<AbstractItemModel::ItemInfo> itemInfos;
    itemInfos.reserve(notebookLocalIds.size());

    for (const auto & notebookLocalId: std::as_const(notebookLocalIds)) {
        auto itemInfo = notebookModel->itemInfoForLocalId(notebookLocalId);
        if (itemInfo.m_localId.isEmpty()) {
            QNWARNING(
                "widget::NoteFiltersManager",
                "Failed to find notebook name for notebook local id "
                    << notebookLocalId);
            continue;
        }

        itemInfos << itemInfo;
    }

    QObject::disconnect(
        &m_filterByNotebookWidget, &FilterByNotebookWidget::addedItemToFilter,
        this, &NoteFiltersManager::onAddedNotebookToFilter);

    persistFilterByNotebookClearedState(false);

    for (const auto & itemInfo: std::as_const(itemInfos)) {
        m_filterByNotebookWidget.addItemToFilter(
            itemInfo.m_localId, itemInfo.m_name, itemInfo.m_linkedNotebookGuid,
            itemInfo.m_linkedNotebookUsername);
    }

    QObject::connect(
        &m_filterByNotebookWidget, &FilterByNotebookWidget::addedItemToFilter,
        this, &NoteFiltersManager::onAddedNotebookToFilter,
        Qt::UniqueConnection);
}

void NoteFiltersManager::setTagsToFilterImpl(const QStringList & tagLocalIds)
{
    if (tagLocalIds.isEmpty()) {
        return;
    }

    const auto * tagModel = m_filterByTagWidget.tagModel();
    if (Q_UNLIKELY(!tagModel)) {
        QNDEBUG(
            "widget::NoteFiltersManager",
            "Tag model in the filter by tag widget is null");
        return;
    }

    QVector<AbstractItemModel::ItemInfo> itemInfos;
    itemInfos.reserve(tagLocalIds.size());

    for (const auto & tagLocalId: qAsConst(tagLocalIds)) {
        auto itemInfo = tagModel->itemInfoForLocalId(tagLocalId);
        if (Q_UNLIKELY(itemInfo.m_localId.isEmpty())) {
            QNWARNING(
                "widget::NoteFiltersManager",
                "Failed to find info for tag local id: " << tagLocalId);
            continue;
        }

        itemInfos << itemInfo;
    }

    QObject::disconnect(
        &m_filterByTagWidget, &FilterByTagWidget::addedItemToFilter, this,
        &NoteFiltersManager::onAddedTagToFilter);

    persistFilterByTagClearedState(false);

    for (const auto & itemInfo: qAsConst(itemInfos)) {
        m_filterByTagWidget.addItemToFilter(
            itemInfo.m_localId, itemInfo.m_name, itemInfo.m_linkedNotebookGuid,
            itemInfo.m_linkedNotebookUsername);
    }

    QObject::connect(
        &m_filterByTagWidget, &FilterByTagWidget::addedItemToFilter, this,
        &NoteFiltersManager::onAddedTagToFilter, Qt::UniqueConnection);
}

void NoteFiltersManager::setSavedSearchToFilterImpl(
    const QString & savedSearchLocalId)
{
    const auto * savedSearchModel =
        m_filterBySavedSearchWidget.savedSearchModel();

    if (Q_UNLIKELY(!savedSearchModel)) {
        QNDEBUG(
            "widget::NoteFiltersManager",
            "Saved search model in the filter by saved search widget is null");
        return;
    }

    persistFilterBySavedSearchClearedState(savedSearchLocalId.isEmpty());

    m_filteredSavedSearchLocalId = savedSearchLocalId;
    m_filterBySavedSearchWidget.setCurrentSavedSearchLocalId(
        savedSearchLocalId);

    if (savedSearchLocalId.isEmpty()) {
        m_filterBySearchStringWidget.clearSavedSearch();
        return;
    }

    m_filterBySearchStringWidget.setSavedSearch(
        savedSearchLocalId,
        savedSearchModel->queryForLocalId(savedSearchLocalId));
}

void NoteFiltersManager::checkAndRefreshNotesSearchQuery()
{
    QNDEBUG(
        "widget::NoteFiltersManager",
        "NoteFiltersManager::checkAndRefreshNotesSearchQuery");

    // Refresh notes filtering if it was done via explicit search query or saved
    // search
    if (!m_filterByTagWidget.isEnabled() &&
        !m_filterByNotebookWidget.isEnabled() &&
        (!m_filterBySearchStringWidget.searchQuery().isEmpty() ||
         m_filterBySavedSearchWidget.isEnabled()))
    {
        evaluate();
    }
}

bool NoteFiltersManager::setAutomaticFilterByNotebook()
{
    QNDEBUG(
        "widget::NoteFiltersManager",
        "NoteFiltersManager::setAutomaticFilterByNotebook");

    if (notebookFilterWasCleared()) {
        QNDEBUG("widget::NoteFiltersManager", "Notebook filter was cleared");
        return true;
    }

    const auto * model = m_filterByNotebookWidget.notebookModel();
    if (!model) {
        QNDEBUG(
            "widget::NoteFiltersManager",
            "Notebook model is not set to filter by notebook widget yet");
        return false;
    }

    if (!model->allNotebooksListed()) {
        QNDEBUG(
            "widget::NoteFiltersManager",
            "Not all notebooks are listed yet by the notebook model");
        return false;
    }

    QString autoSelectedNotebookLocalId;
    const auto defaultNotebookIndex = model->defaultNotebookIndex();

    const auto * defaultNotebookModelItem =
        model->itemForIndex(defaultNotebookIndex);

    if (defaultNotebookModelItem) {
        const auto * defaultNotebookItem =
            defaultNotebookModelItem->cast<NotebookItem>();

        if (defaultNotebookItem) {
            autoSelectedNotebookLocalId = defaultNotebookItem->localId();
        }
    }

    if (autoSelectedNotebookLocalId.isEmpty()) {
        QNDEBUG(
            "widget::NoteFiltersManager",
            "No default notebook local id, trying just any notebook");

        const QStringList notebookNames = model->itemNames(QString());
        if (Q_UNLIKELY(notebookNames.isEmpty())) {
            QNDEBUG(
                "widget::NoteFiltersManager",
                "No notebooks within the notebook model");
            // NOTE: returning true because false is only for cases
            // in which the filter is waiting for something
            return true;
        }

        const QString & firstNotebookName = notebookNames.at(0);

        autoSelectedNotebookLocalId =
            model->localIdForItemName(firstNotebookName, {});
    }

    if (Q_UNLIKELY(autoSelectedNotebookLocalId.isEmpty())) {
        QNDEBUG(
            "widget::NoteFiltersManager",
            "Failed to find any notebook for automatic selection");
        // NOTE: returning true because false is only for cases
        // in which the filter is waiting for something
        return true;
    }

    const auto itemInfo =
        model->itemInfoForLocalId(autoSelectedNotebookLocalId);
    if (Q_UNLIKELY(itemInfo.m_localId.isEmpty())) {
        QNWARNING(
            "widget::NoteFiltersManager",
            "Failed fo find notebook item for auto selected local id "
                << autoSelectedNotebookLocalId);

        // NOTE: returning true because false is only for cases
        // in which the filter is waiting for something
        return true;
    }

    QNDEBUG(
        "widget::NoteFiltersManager",
        "Auto selecting notebook: local id = "
            << autoSelectedNotebookLocalId << ", name: " << itemInfo.m_name);

    QObject::disconnect(
        &m_filterByNotebookWidget, &FilterByNotebookWidget::addedItemToFilter,
        this, &NoteFiltersManager::onAddedNotebookToFilter);

    m_filterByNotebookWidget.addItemToFilter(
        autoSelectedNotebookLocalId, itemInfo.m_name,
        itemInfo.m_linkedNotebookGuid, itemInfo.m_linkedNotebookUsername);

    QObject::connect(
        &m_filterByNotebookWidget, &FilterByNotebookWidget::addedItemToFilter,
        this, &NoteFiltersManager::onAddedNotebookToFilter,
        Qt::UniqueConnection);

    return true;
}

void NoteFiltersManager::persistFilterByNotebookClearedState(const bool state)
{
    QNDEBUG(
        "widget::NoteFiltersManager",
        "NoteFiltersManager::persistFilterByNotebookClearedState: "
            << (state ? "true" : "false"));

    ApplicationSettings appSettings{
        m_account, preferences::keys::files::userInterface};

    appSettings.beginGroup(gNoteFiltersGroupKey);
    appSettings.setValue(gNotebookFilterClearedKey, state);
    appSettings.endGroup();
}

bool NoteFiltersManager::notebookFilterWasCleared() const
{
    ApplicationSettings appSettings{
        m_account, preferences::keys::files::userInterface};

    appSettings.beginGroup(gNoteFiltersGroupKey);
    const auto notebookFilterWasCleared =
        appSettings.value(gNotebookFilterClearedKey);
    appSettings.endGroup();

    if (!notebookFilterWasCleared.isValid()) {
        return false;
    }

    return notebookFilterWasCleared.toBool();
}

void NoteFiltersManager::persistFilterByTagClearedState(const bool state)
{
    QNDEBUG(
        "widget::NoteFiltersManager",
        "NoteFiltersManager::persistFilterByTagClearedState: "
            << (state ? "true" : "false"));

    ApplicationSettings appSettings{
        m_account, preferences::keys::files::userInterface};

    appSettings.beginGroup(gNoteFiltersGroupKey);
    appSettings.setValue(gTagFilterClearedKey, state);
    appSettings.endGroup();
}

bool NoteFiltersManager::tagFilterWasCleared() const
{
    ApplicationSettings appSettings{
        m_account, preferences::keys::files::userInterface};

    appSettings.beginGroup(gNoteFiltersGroupKey);
    const auto tagFilterWasCleared = appSettings.value(gTagFilterClearedKey);
    appSettings.endGroup();

    if (!tagFilterWasCleared.isValid()) {
        return false;
    }

    return tagFilterWasCleared.toBool();
}

void NoteFiltersManager::persistFilterBySavedSearchClearedState(
    const bool state)
{
    QNDEBUG(
        "widget::NoteFiltersManager",
        "NoteFiltersManager::persistFilterBySavedSearchClearedState: "
            << (state ? "true" : "false"));

    ApplicationSettings appSettings{
        m_account, preferences::keys::files::userInterface};

    appSettings.beginGroup(gNoteFiltersGroupKey);
    appSettings.setValue(gSavedSearchFilterClearedKey, state);
    appSettings.endGroup();
}

bool NoteFiltersManager::savedSearchFilterWasCleared() const
{
    ApplicationSettings appSettings{
        m_account, preferences::keys::files::userInterface};

    appSettings.beginGroup(gNoteFiltersGroupKey);

    const auto savedSearchFilterWasCleared =
        appSettings.value(gSavedSearchFilterClearedKey);

    appSettings.endGroup();

    if (!savedSearchFilterWasCleared.isValid()) {
        return false;
    }

    return savedSearchFilterWasCleared.toBool();
}

local_storage::NoteSearchQuery NoteFiltersManager::createNoteSearchQuery(
    const QString & searchString, ErrorString & errorDescription)
{
    if (searchString.isEmpty()) {
        errorDescription.clear();
        return local_storage::NoteSearchQuery{};
    }

    local_storage::NoteSearchQuery query;
    if (!query.setQueryString(searchString, errorDescription)) {
        QNDEBUG(
            "widget::NoteFiltersManager",
            "The search string is invalid: error: "
                << errorDescription << ", search string: " << searchString);
        query.clear();
    }

    return query;
}

void NoteFiltersManager::showSearchQueryErrorToolTip(
    const ErrorString & errorDescription)
{
    if (Q_UNLIKELY(errorDescription.isEmpty())) {
        return;
    }

    auto * lineEdit = m_filterBySearchStringWidget.findChild<QLineEdit *>();
    if (lineEdit) {
        QToolTip::showText(
            lineEdit->mapToGlobal(QPoint(0, lineEdit->height())),
            errorDescription.localizedString(), lineEdit);
    }
}

utility::cancelers::ICancelerPtr NoteFiltersManager::setupCanceler()
{
    if (!m_canceler) {
        m_canceler = std::make_shared<utility::cancelers::ManualCanceler>();
    }

    return m_canceler;
}

} // namespace quentier<|MERGE_RESOLUTION|>--- conflicted
+++ resolved
@@ -1,9 +1,5 @@
 /*
-<<<<<<< HEAD
- * Copyright 2017-2024 Dmitry Ivanov
-=======
  * Copyright 2017-2025 Dmitry Ivanov
->>>>>>> c49230b9
  *
  * This file is part of Quentier
  *
@@ -556,19 +552,7 @@
         savedSearchModel->queryForLocalId(savedSearchLocalId));
 }
 
-<<<<<<< HEAD
 void NoteFiltersManager::onSearchSavingRequested(const QString & query)
-=======
-void NoteFiltersManager::onSavedSearchCleared()
-{
-    QNDEBUG("widget:note_filters", "NoteFiltersManager::onSavedSearchCleared");
-    removeSavedSearchFromFilter();
-    persistSearchQuery({});
-    evaluate();
-}
-
-void NoteFiltersManager::onSearchSavingRequested(QString query)
->>>>>>> c49230b9
 {
     QNDEBUG(
         "widget::NoteFiltersManager",
@@ -602,6 +586,17 @@
 
     m_filterBySearchStringWidget.setSearchQuery(queryFromDialog);
     persistSearchQuery(queryFromDialog);
+    evaluate();
+}
+
+void NoteFiltersManager::onSavedSearchCleared()
+{
+    QNDEBUG(
+        "widget::NoteFiltersManager",
+        "NoteFiltersManager::onSavedSearchCleared");
+
+    removeSavedSearchFromFilter();
+    persistSearchQuery({});
     evaluate();
 }
 
@@ -842,20 +837,12 @@
         &FilterBySearchStringWidget::savedSearchQueryChanged, this,
         &NoteFiltersManager::onSavedSearchQueryChanged);
 
-<<<<<<< HEAD
-    auto * notifier = m_localStorage->notifier();
-=======
     QObject::connect(
         &m_filterBySearchStringWidget,
         &FilterBySearchStringWidget::savedSearchCleared, this,
         &NoteFiltersManager::onSavedSearchCleared);
 
-    QObject::connect(
-        this, &NoteFiltersManager::findNoteLocalUidsForNoteSearchQuery,
-        &m_localStorageManagerAsync,
-        &LocalStorageManagerAsync::onFindNoteLocalUidsWithSearchQuery,
-        Qt::UniqueConnection);
->>>>>>> c49230b9
+    auto * notifier = m_localStorage->notifier();
 
     QObject::connect(
         notifier,
