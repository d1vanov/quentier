/*
<<<<<<< HEAD
 * Copyright 2020-2024 Dmitry Ivanov
=======
 * Copyright 2020-2025 Dmitry Ivanov
>>>>>>> c49230b9
 *
 * This file is part of Quentier.
 *
 * Quentier is free software: you can redistribute it and/or modify
 * it under the terms of the GNU General Public License as published by
 * the Free Software Foundation, version 3 of the License.
 *
 * Quentier is distributed in the hope that it will be useful,
 * but WITHOUT ANY WARRANTY; without even the implied warranty of
 * MERCHANTABILITY or FITNESS FOR A PARTICULAR PURPOSE.  See the
 * GNU General Public License for more details.
 *
 * You should have received a copy of the GNU General Public License
 * along with Quentier. If not, see <http://www.gnu.org/licenses/>.
 */

#pragma once

#include <QString>
#include <QWidget>

namespace Ui {

class FilterBySearchStringWidget;

} // namespace Ui

namespace quentier {

/**
 * @brief The FilterBySearchStringWidget class is a widget controlling
 * the line edit containing the search string. That search string can either
 * come from user as a regular search query or it can come from the saved search
 * as its saved query. In the latter case the widget overrides the previously
 * displayed search query (if any) with the query from the saved search. Then
 * the original query can be restored.
 */
class FilterBySearchStringWidget final : public QWidget
{
    Q_OBJECT
public:
    explicit FilterBySearchStringWidget(QWidget * parent = nullptr);
    ~FilterBySearchStringWidget() override;

    /**
     * @return search query displayed by the widget at the moment: either the
     *         one entered manually by user or the one from the saved search
     */
    [[nodiscard]] QString displayedSearchQuery() const;

    /**
     * @return search query corresponding to the manual search string entered
     *         by user
     */
    [[nodiscard]] const QString & searchQuery() const noexcept
    {
        return m_searchQuery;
    }

    /**
     * @return search query from the saved search set to the widget (if any)
     */
    [[nodiscard]] const QString & savedSearchQuery() const noexcept
    {
        return m_savedSearchQuery;
    }

    /**
     * @return local id of the saved search which query the widget displays
     *         at the moment; empty if the widget doesn't display saved search
     *         query at the moment
     */
    [[nodiscard]] const QString & savedSearchLocalId() const noexcept
    {
        return m_savedSearchLocalId;
    }

    [[nodiscard]] bool displaysSavedSearchQuery() const noexcept
    {
        return !m_savedSearchLocalId.isEmpty();
    }

    void setSearchQuery(QString searchQuery);

    void setSavedSearch(const QString & localId, const QString & searchQuery);
    void clearSavedSearch();

Q_SIGNALS:
    void searchQueryChanged(QString query);
    void searchSavingRequested(QString query);
<<<<<<< HEAD
    void savedSearchQueryChanged(QString savedSearchLocalId, QString query);
=======
    void savedSearchQueryChanged(QString savedSearchLocalUid, QString query);
    void savedSearchCleared();
>>>>>>> c49230b9

private Q_SLOTS:
    void onLineEditTextEdited(QString text);
    void onLineEditEditingFinished();
    void onSaveButtonPressed();

private:
    void createConnections();
    void updateDisplayedSearchQuery();
    void notifyQueryChanged();

private:
    Ui::FilterBySearchStringWidget * m_ui;
    QString m_searchQuery;
    QString m_savedSearchQuery;
    QString m_savedSearchLocalId;
};

} // namespace quentier<|MERGE_RESOLUTION|>--- conflicted
+++ resolved
@@ -1,9 +1,5 @@
 /*
-<<<<<<< HEAD
- * Copyright 2020-2024 Dmitry Ivanov
-=======
  * Copyright 2020-2025 Dmitry Ivanov
->>>>>>> c49230b9
  *
  * This file is part of Quentier.
  *
@@ -94,12 +90,8 @@
 Q_SIGNALS:
     void searchQueryChanged(QString query);
     void searchSavingRequested(QString query);
-<<<<<<< HEAD
     void savedSearchQueryChanged(QString savedSearchLocalId, QString query);
-=======
-    void savedSearchQueryChanged(QString savedSearchLocalUid, QString query);
     void savedSearchCleared();
->>>>>>> c49230b9
 
 private Q_SLOTS:
     void onLineEditTextEdited(QString text);
