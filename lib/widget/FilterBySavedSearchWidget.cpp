/*
 * Copyright 2017-2021 Dmitry Ivanov
 *
 * This file is part of Quentier.
 *
 * Quentier is free software: you can redistribute it and/or modify
 * it under the terms of the GNU General Public License as published by
 * the Free Software Foundation, version 3 of the License.
 *
 * Quentier is distributed in the hope that it will be useful,
 * but WITHOUT ANY WARRANTY; without even the implied warranty of
 * MERCHANTABILITY or FITNESS FOR A PARTICULAR PURPOSE.  See the
 * GNU General Public License for more details.
 *
 * You should have received a copy of the GNU General Public License
 * along with Quentier. If not, see <http://www.gnu.org/licenses/>.
 */

#include "FilterBySavedSearchWidget.h"

#include <lib/model/saved_search/SavedSearchModel.h>
#include <lib/preferences/keys/Files.h>

#include <quentier/logging/QuentierLogger.h>
#include <quentier/utility/ApplicationSettings.h>

#include <QModelIndex>

#include <algorithm>

#define LAST_FILTERED_SAVED_SEARCH_KEY                                         \
    QStringLiteral("LastSelectedSavedSearchLocalUid")

namespace quentier {

FilterBySavedSearchWidget::FilterBySavedSearchWidget(QWidget * parent) :
    QComboBox(parent)
{
    setModel(&m_availableSavedSearchesModel);
    connectToCurrentIndexChangedSignal();
}

FilterBySavedSearchWidget::~FilterBySavedSearchWidget() = default;

void FilterBySavedSearchWidget::switchAccount(
    const Account & account, SavedSearchModel * pSavedSearchModel)
{
    QNDEBUG(
        "widget:saved_search_filter",
        "FilterBySavedSearchWidget::switchAccount: " << account);

    if (!m_pSavedSearchModel.isNull() &&
        (m_pSavedSearchModel.data() != pSavedSearchModel))
    {
        QObject::disconnect(
            m_pSavedSearchModel.data(), &SavedSearchModel::rowsInserted, this,
            &FilterBySavedSearchWidget::onModelRowsInserted);

        QObject::disconnect(
            m_pSavedSearchModel.data(), &SavedSearchModel::rowsRemoved, this,
            &FilterBySavedSearchWidget::onModelRowsRemoved);

        QObject::disconnect(
            m_pSavedSearchModel.data(), &SavedSearchModel::dataChanged, this,
            &FilterBySavedSearchWidget::onModelDataChanged);
    }

    m_pSavedSearchModel = pSavedSearchModel;

    if (!m_pSavedSearchModel.isNull() &&
        !m_pSavedSearchModel->allSavedSearchesListed())
    {
        QObject::connect(
            m_pSavedSearchModel.data(),
            &SavedSearchModel::notifyAllSavedSearchesListed, this,
            &FilterBySavedSearchWidget::onAllSavedSearchesListed);
    }
    else {
        connectoToSavedSearchModel();
    }

    if (m_account == account) {
        QNDEBUG("widget:saved_search_filter", "Already set this account");
        return;
    }

    persistSelectedSavedSearch();

    m_account = account;

    m_currentSavedSearchName.resize(0);
    m_currentSavedSearchLocalId.resize(0);

    if (Q_UNLIKELY(m_pSavedSearchModel.isNull())) {
        QNTRACE("widget:saved_search_filter", "The new model is null");
        m_availableSavedSearchesModel.setStringList({});
        return;
    }

    m_isReady = false;

    if (m_pSavedSearchModel->allSavedSearchesListed()) {
        restoreSelectedSavedSearch();
        updateSavedSearchesInComboBox();
        m_isReady = true;
        Q_EMIT ready();
    }
}

SavedSearchModel * FilterBySavedSearchWidget::savedSearchModel()
{
    if (m_pSavedSearchModel.isNull()) {
        return nullptr;
    }

    return m_pSavedSearchModel.data();
}

const SavedSearchModel * FilterBySavedSearchWidget::savedSearchModel() const
{
    if (m_pSavedSearchModel.isNull()) {
        return nullptr;
    }

    return m_pSavedSearchModel.data();
}

bool FilterBySavedSearchWidget::isReady() const
{
    return m_isReady;
}

QString FilterBySavedSearchWidget::filteredSavedSearchLocalId() const
{
    if (isReady()) {
        return m_currentSavedSearchLocalId;
    }

    if (m_account.isEmpty()) {
        return {};
    }

    ApplicationSettings appSettings{
        m_account, preferences::keys::files::userInterface};

    appSettings.beginGroup(QStringLiteral("SavedSearchFilter"));

    const QString savedSearchLocalId =
        appSettings.value(LAST_FILTERED_SAVED_SEARCH_KEY).toString();

    appSettings.endGroup();

    return savedSearchLocalId;
}

void FilterBySavedSearchWidget::setCurrentSavedSearchLocalId(
    const QString & savedSearchLocalId)
{
    QNDEBUG(
        "widget:saved_search_filter",
        "FilterBySavedSearchWidget::setCurrentSavedSearchLocalId: "
            << savedSearchLocalId);

    if (m_currentSavedSearchLocalId == savedSearchLocalId) {
        QNDEBUG(
            "widget:saved_search_filter",
            "Current saved search local id hasn't changed");
        return;
    }

    m_currentSavedSearchLocalId = savedSearchLocalId;
    persistSelectedSavedSearch();

    if (!isReady()) {
        QNDEBUG(
            "widget:saved_search_filter",
            "Filter by saved search is not ready");
        return;
    }

    updateSavedSearchesInComboBox();
}

void FilterBySavedSearchWidget::onAllSavedSearchesListed()
{
    QNDEBUG(
        "widget:saved_search_filter",
        "FilterBySavedSearchWidget::onAllSavedSearchesListed");

    QObject::disconnect(
        m_pSavedSearchModel.data(),
        &SavedSearchModel::notifyAllSavedSearchesListed, this,
        &FilterBySavedSearchWidget::onAllSavedSearchesListed);

    connectoToSavedSearchModel();
    restoreSelectedSavedSearch();
    updateSavedSearchesInComboBox();

    m_isReady = true;
    Q_EMIT ready();
}

void FilterBySavedSearchWidget::onModelRowsInserted(
    const QModelIndex & parent, int start, int end)
{
    QNDEBUG(
        "widget:saved_search_filter",
        "FilterBySavedSearchWidget::onModelRowsInserted");

    Q_UNUSED(parent)
    Q_UNUSED(start)
    Q_UNUSED(end)

    updateSavedSearchesInComboBox();
}

void FilterBySavedSearchWidget::onModelRowsRemoved(
    const QModelIndex & parent, int start, int end)
{
    QNDEBUG(
        "widget:saved_search_filter",
        "FilterBySavedSearchWidget::onModelRowsRemoved");

    Q_UNUSED(parent)
    Q_UNUSED(start)
    Q_UNUSED(end)

    updateSavedSearchesInComboBox();
}

void FilterBySavedSearchWidget::onModelDataChanged(
    const QModelIndex & topLeft, const QModelIndex & bottomRight,
    const QVector<int> & roles)
{
    QNDEBUG(
        "widget:saved_search_filter",
        "FilterBySavedSearchWidget::onModelDataChanged");

    Q_UNUSED(topLeft)
    Q_UNUSED(bottomRight)
    Q_UNUSED(roles)

    updateSavedSearchesInComboBox();
}

void FilterBySavedSearchWidget::persistSelectedSavedSearch()
{
    QNDEBUG(
        "widget:saved_search_filter",
        "FilterBySavedSearchWidget::persistSelectedSavedSearch: account = "
            << m_account);

    if (m_account.isEmpty()) {
        QNDEBUG(
            "widget:saved_search_filter",
            "The account is empty, nothing to persist");
        return;
    }

    ApplicationSettings appSettings{
        m_account, preferences::keys::files::userInterface};

    appSettings.beginGroup(QStringLiteral("SavedSearchFilter"));

    if (m_currentSavedSearchLocalId.isEmpty()) {
        appSettings.remove(LAST_FILTERED_SAVED_SEARCH_KEY);
    }
    else {
        appSettings.setValue(
            LAST_FILTERED_SAVED_SEARCH_KEY, m_currentSavedSearchLocalId);
    }

    appSettings.endGroup();

    QNTRACE(
        "widget:saved_search_filter",
        "Successfully persisted the last selected saved search in the filter: "
            << m_currentSavedSearchLocalId);
}

void FilterBySavedSearchWidget::restoreSelectedSavedSearch()
{
    QNDEBUG(
        "widget:saved_search_filter",
        "FilterBySavedSearchWidget::restoreSelectedSavedSearch");

    if (m_account.isEmpty()) {
        QNDEBUG(
            "widget:saved_search_filter",
            "The account is empty, nothing to restore");
        return;
    }

    if (Q_UNLIKELY(m_pSavedSearchModel.isNull())) {
        QNDEBUG(
            "widget:saved_search_filter",
            "The saved search model is null, can't restore anything");
        return;
    }

    ApplicationSettings appSettings{
        m_account, preferences::keys::files::userInterface};

    appSettings.beginGroup(QStringLiteral("SavedSearchFilter"));

    m_currentSavedSearchLocalId =
        appSettings.value(LAST_FILTERED_SAVED_SEARCH_KEY).toString();

    appSettings.endGroup();

    if (m_currentSavedSearchLocalId.isEmpty()) {
        QNDEBUG(
            "widget:saved_search_filter",
            "No last selected saved search local id, nothing to restore");
        return;
    }
}

void FilterBySavedSearchWidget::onCurrentSavedSearchChanged(int index)
{
    const QString savedSearchName = itemText(index);

    QNDEBUG(
        "widget:saved_search_filter",
        "FilterBySavedSearchWidget::onCurrentSavedSearchChanged: "
            << savedSearchName << ", index: " << index);

    Q_EMIT currentSavedSearchNameChanged(savedSearchName);

    if (Q_UNLIKELY(m_pSavedSearchModel.isNull())) {
        QNDEBUG(
            "widget:saved_search_filter",
            "The saved search model is null, "
                << "won't do anything");
        return;
    }

    if (savedSearchName.isEmpty()) {
        m_currentSavedSearchName.resize(0);
        m_currentSavedSearchLocalId.resize(0);
    }
    else {
        m_currentSavedSearchLocalId = m_pSavedSearchModel->localIdForItemName(
            savedSearchName,
            /* linked notebook guid = */ {});

        if (m_currentSavedSearchLocalId.isEmpty()) {
            QNWARNING(
                "widget:saved_search_filter",
                "Wasn't able to find the saved search local id for name "
                    << savedSearchName);
            m_currentSavedSearchName.resize(0);
        }
        else {
            m_currentSavedSearchName = savedSearchName;
        }
    }

    persistSelectedSavedSearch();
}

void FilterBySavedSearchWidget::updateSavedSearchesInComboBox()
{
    QNDEBUG(
        "widget:saved_search_filter",
        "FilterBySavedSearchWidget::updateSavedSearchesInComboBox");

    if (Q_UNLIKELY(m_pSavedSearchModel.isNull())) {
        QNDEBUG("widget:saved_search_filter", "The saved search model is null");
        m_availableSavedSearchesModel.setStringList(QStringList());
        m_currentSavedSearchLocalId.resize(0);
        m_currentSavedSearchName.resize(0);
        return;
    }

<<<<<<< HEAD
    if (!m_currentSavedSearchLocalId.isEmpty()) {
        m_currentSavedSearchName = m_pSavedSearchModel->itemNameForLocalId(
            m_currentSavedSearchLocalId);
    }

    if (Q_UNLIKELY(m_currentSavedSearchName.isEmpty())) {
        QNDEBUG(
            "widget:saved_search_filter",
            "Wasn't able to find the saved search name for restored saved "
                << "search local id");
        m_currentSavedSearchLocalId.resize(0);
=======
    if (!m_currentSavedSearchLocalUid.isEmpty()) {
        m_currentSavedSearchName = m_pSavedSearchModel->itemNameForLocalUid(
            m_currentSavedSearchLocalUid);

        if (Q_UNLIKELY(m_currentSavedSearchName.isEmpty())) {
            QNDEBUG(
                "widget:saved_search_filter",
                "Wasn't able to find the saved "
                    << "search name for restored saved search local uid");
            m_currentSavedSearchLocalUid.resize(0);
            m_currentSavedSearchName.resize(0);
        }
    }
    else
    {
>>>>>>> f2f8a7df
        m_currentSavedSearchName.resize(0);
    }

    auto savedSearchNames = m_pSavedSearchModel->savedSearchNames();

    int index = -1;
    const auto it = std::lower_bound(
        savedSearchNames.constBegin(), savedSearchNames.constEnd(),
        m_currentSavedSearchName, [](const QString & lhs, const QString & rhs) {
            return lhs.toUpper() < rhs.toUpper();
        });

    if ((it != savedSearchNames.constEnd()) &&
        (*it == m_currentSavedSearchName)) {
        index =
            static_cast<int>(std::distance(savedSearchNames.constBegin(), it));
    }

    savedSearchNames.prepend(QString());
    if (index >= 0) {
        ++index;
    }
    else {
        index = 0;
    }

    disconnectFromCurrentIndexChangedSignal();
    m_availableSavedSearchesModel.setStringList(savedSearchNames);
    connectToCurrentIndexChangedSignal();

    setCurrentIndex(index);
}

void FilterBySavedSearchWidget::connectoToSavedSearchModel()
{
    QNDEBUG(
        "widget:saved_search_filter",
        "FilterBySavedSearchWidget::connectoToSavedSearchModel");

    QObject::connect(
        m_pSavedSearchModel.data(), &SavedSearchModel::rowsInserted, this,
        &FilterBySavedSearchWidget::onModelRowsInserted);

    QObject::connect(
        m_pSavedSearchModel.data(), &SavedSearchModel::rowsRemoved, this,
        &FilterBySavedSearchWidget::onModelRowsRemoved);

    QObject::connect(
        m_pSavedSearchModel.data(), &SavedSearchModel::dataChanged, this,
        &FilterBySavedSearchWidget::onModelDataChanged);
}

void FilterBySavedSearchWidget::connectToCurrentIndexChangedSignal()
{
#if QT_VERSION >= QT_VERSION_CHECK(5, 7, 0)
    QObject::connect(
        this, qOverload<int>(&FilterBySavedSearchWidget::currentIndexChanged),
        this, &FilterBySavedSearchWidget::onCurrentSavedSearchChanged);
#else
    QObject::connect(
        this, SIGNAL(currentIndexChanged(int)), this,
        SLOT(onCurrentSavedSearchChanged(int)));
#endif
}

void FilterBySavedSearchWidget::disconnectFromCurrentIndexChangedSignal()
{
#if QT_VERSION >= QT_VERSION_CHECK(5, 7, 0)
    QObject::disconnect(
        this, qOverload<int>(&FilterBySavedSearchWidget::currentIndexChanged),
        this, &FilterBySavedSearchWidget::onCurrentSavedSearchChanged);
#else
    QObject::disconnect(
        this, SIGNAL(currentIndexChanged(int)), this,
        SLOT(onCurrentSavedSearchChanged(int)));
#endif
}

} // namespace quentier<|MERGE_RESOLUTION|>--- conflicted
+++ resolved
@@ -373,35 +373,26 @@
         return;
     }
 
-<<<<<<< HEAD
     if (!m_currentSavedSearchLocalId.isEmpty()) {
         m_currentSavedSearchName = m_pSavedSearchModel->itemNameForLocalId(
             m_currentSavedSearchLocalId);
     }
 
-    if (Q_UNLIKELY(m_currentSavedSearchName.isEmpty())) {
-        QNDEBUG(
-            "widget:saved_search_filter",
-            "Wasn't able to find the saved search name for restored saved "
-                << "search local id");
-        m_currentSavedSearchLocalId.resize(0);
-=======
-    if (!m_currentSavedSearchLocalUid.isEmpty()) {
-        m_currentSavedSearchName = m_pSavedSearchModel->itemNameForLocalUid(
-            m_currentSavedSearchLocalUid);
+    if (!m_currentSavedSearchLocalId.isEmpty()) {
+        m_currentSavedSearchName = m_pSavedSearchModel->itemNameForLocalId(
+            m_currentSavedSearchLocalId);
 
         if (Q_UNLIKELY(m_currentSavedSearchName.isEmpty())) {
             QNDEBUG(
                 "widget:saved_search_filter",
                 "Wasn't able to find the saved "
-                    << "search name for restored saved search local uid");
-            m_currentSavedSearchLocalUid.resize(0);
+                    << "search name for restored saved search local id");
+            m_currentSavedSearchLocalId.resize(0);
             m_currentSavedSearchName.resize(0);
         }
     }
     else
     {
->>>>>>> f2f8a7df
         m_currentSavedSearchName.resize(0);
     }
 
