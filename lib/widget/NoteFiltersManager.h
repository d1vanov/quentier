--- conflicted
+++ resolved
@@ -1,9 +1,5 @@
 /*
-<<<<<<< HEAD
- * Copyright 2017-2024 Dmitry Ivanov
-=======
  * Copyright 2017-2025 Dmitry Ivanov
->>>>>>> c49230b9
  *
  * This file is part of Quentier
  *
@@ -135,34 +131,12 @@
     void onSavedSearchFilterReady();
 
     // Slots for filter by search string widget
-<<<<<<< HEAD
     void onSearchQueryChanged(const QString & query);
     void onSavedSearchQueryChanged(
         const QString & savedSearchLocalId, const QString & query);
-=======
-    void onSearchQueryChanged(QString query);
-    void onSavedSearchQueryChanged(QString savedSearchLocalUid, QString query);
-    void onSearchSavingRequested(QString query);
+
+    void onSearchSavingRequested(const QString & query);
     void onSavedSearchCleared();
-
-    // Slots for events from local storage
-    void onFindNoteLocalUidsWithSearchQueryCompleted(
-        QStringList noteLocalUids, NoteSearchQuery noteSearchQuery,
-        QUuid requestId);
-
-    void onFindNoteLocalUidsWithSearchQueryFailed(
-        NoteSearchQuery noteSearchQuery, ErrorString errorDescription,
-        QUuid requestId);
-
-    // Slots which should trigger refresh of note search (if any)
-    void onAddNoteComplete(Note note, QUuid requestId);
-
-    void onUpdateNoteComplete(
-        Note note, LocalStorageManager::UpdateNoteOptions options,
-        QUuid requestId);
->>>>>>> c49230b9
-
-    void onSearchSavingRequested(const QString & query);
 
     // Slots for local storage events
     void onNotebookExpunged(const QString & notebookLocalId);
