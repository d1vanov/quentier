--- conflicted
+++ resolved
@@ -1,9 +1,5 @@
 /*
-<<<<<<< HEAD
- * Copyright 2020-2024 Dmitry Ivanov
-=======
  * Copyright 2020-2025 Dmitry Ivanov
->>>>>>> c49230b9
  *
  * This file is part of Quentier.
  *
