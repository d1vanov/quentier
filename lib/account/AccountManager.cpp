/*
 * Copyright 2016-2020 Dmitry Ivanov
 *
 * This file is part of Quentier.
 *
 * Quentier is free software: you can redistribute it and/or modify
 * it under the terms of the GNU General Public License as published by
 * the Free Software Foundation, version 3 of the License.
 *
 * Quentier is distributed in the hope that it will be useful,
 * but WITHOUT ANY WARRANTY; without even the implied warranty of
 * MERCHANTABILITY or FITNESS FOR A PARTICULAR PURPOSE.  See the
 * GNU General Public License for more details.
 *
 * You should have received a copy of the GNU General Public License
 * along with Quentier. If not, see <http://www.gnu.org/licenses/>.
 */

#include "AccountManager.h"

#include "AccountModel.h"
#include "AddAccountDialog.h"
#include "ManageAccountsDialog.h"

#include <lib/preferences/SettingsNames.h>

#include <quentier/logging/QuentierLogger.h>
#include <quentier/utility/ApplicationSettings.h>
#include <quentier/utility/StandardPaths.h>
#include <quentier/utility/SuppressWarnings.h>
#include <quentier/utility/Utility.h>

#include <QDebug>
#include <QXmlStreamWriter>

SAVE_WARNINGS
GCC_SUPPRESS_WARNING(-Wdeprecated-declarations)

#include <boost/scope_exit.hpp>

RESTORE_WARNINGS

#include <memory>

namespace quentier {

AccountManager::AccountManager(QObject * parent) :
    QObject(parent),
    m_pAccountModel(new AccountModel(this))
{
    QObject::connect(
        m_pAccountModel.data(),
        &AccountModel::accountAdded,
        this,
        &AccountManager::accountAdded);

    QObject::connect(
        m_pAccountModel.data(),
        &AccountModel::accountDisplayNameChanged,
        this,
        &AccountManager::onAccountDisplayNameChanged);

    QObject::connect(
        m_pAccountModel.data(),
        &AccountModel::accountRemoved,
        this,
        &AccountManager::accountRemoved);

    detectAvailableAccounts();
}

AccountManager::~AccountManager()
{}

const QVector<Account> & AccountManager::availableAccounts() const
{
    return m_pAccountModel->accounts();
}

AccountModel & AccountManager::accountModel()
{
    return *m_pAccountModel;
}

void AccountManager::setStartupAccount(const Account & account)
{
    QNDEBUG("AccountManager::setStartupAccount: " << account);

    qputenv(ACCOUNT_NAME_ENV_VAR, account.name().toLocal8Bit());

    qputenv(
        ACCOUNT_TYPE_ENV_VAR,
        ((account.type() == Account::Type::Local)
         ? QByteArray("1")
         : QByteArray("0")));

    qputenv(ACCOUNT_ID_ENV_VAR, QByteArray::number(account.id()));

    qputenv(
        ACCOUNT_EVERNOTE_ACCOUNT_TYPE_ENV_VAR,
        QByteArray::number(static_cast<qint64>(account.evernoteAccountType())));

    qputenv(
        ACCOUNT_EVERNOTE_HOST_ENV_VAR,
        account.evernoteHost().toLocal8Bit());
}

Account AccountManager::startupAccount()
{
    QNDEBUG("AccountManager::startupAccount");

    if (qEnvironmentVariableIsEmpty(ACCOUNT_NAME_ENV_VAR)) {
        QNDEBUG("Account name environment variable is not set or is empty");
        return Account();
    }

    if (qEnvironmentVariableIsEmpty(ACCOUNT_TYPE_ENV_VAR)) {
        QNDEBUG("Account type environment variable is not set or is empty");
        return Account();
    }

    QByteArray accountType = qgetenv(ACCOUNT_TYPE_ENV_VAR);
    bool isLocal = (accountType == QByteArray("1"));

    if (!isLocal)
    {
        if (qEnvironmentVariableIsEmpty(ACCOUNT_ID_ENV_VAR)) {
            QNDEBUG("Account id environment variable is not set or is empty");
            return Account();
        }

        if (qEnvironmentVariableIsEmpty(ACCOUNT_EVERNOTE_ACCOUNT_TYPE_ENV_VAR)) {
            QNDEBUG("Evernote account type environment variable is not set or "
                << "is empty");
            return Account();
        }

        if (qEnvironmentVariableIsEmpty(ACCOUNT_EVERNOTE_HOST_ENV_VAR)) {
            QNDEBUG("Evernote host environment variable is not set or is empty");
            return Account();
        }
    }

    QString accountName = QString::fromLocal8Bit(qgetenv(ACCOUNT_NAME_ENV_VAR));
    qevercloud::UserID id = -1;
    QString evernoteHost;

<<<<<<< HEAD
    Account::EvernoteAccountType evernoteAccountType =
=======
    Account::EvernoteAccountType::type evernoteAccountType =
>>>>>>> ae9c9abe
        Account::EvernoteAccountType::Free;

    if (!isLocal)
    {
        bool conversionResult = false;

        id = static_cast<qevercloud::UserID>(
            qEnvironmentVariableIntValue(
                ACCOUNT_ID_ENV_VAR,
                &conversionResult));

        if (!conversionResult) {
            QNDEBUG("Could not convert the account id to integer");
            return Account();
        }

        conversionResult = false;

<<<<<<< HEAD
        evernoteAccountType = static_cast<Account::EvernoteAccountType>(
=======
        evernoteAccountType = static_cast<Account::EvernoteAccountType::type>(
>>>>>>> ae9c9abe
            qEnvironmentVariableIntValue(
                ACCOUNT_EVERNOTE_ACCOUNT_TYPE_ENV_VAR,
                &conversionResult));

        if (!conversionResult) {
            QNDEBUG("Could not convert the Evernote account type "
                << "to integer");
            return Account();
        }

        evernoteHost = QString::fromLocal8Bit(
            qgetenv(ACCOUNT_EVERNOTE_HOST_ENV_VAR));
    }

    return findAccount(
        isLocal,
        accountName,
        id,
        evernoteAccountType,
        evernoteHost);
}

Account AccountManager::currentAccount(AccountSource * pAccountSource)
{
    QNDEBUG("AccountManager::currentAccount");

    Account account = startupAccount();
    if (!account.isEmpty())
    {
        if (pAccountSource) {
            *pAccountSource = AccountSource::Startup;
        }

        return account;
    }

    account = lastUsedAccount();
    if (!account.isEmpty())
    {
        if (pAccountSource) {
            *pAccountSource = AccountSource::LastUsed;
        }

        return account;
    }

    ErrorString errorDescription;
    account = createDefaultAccount(errorDescription);
    if (Q_UNLIKELY(account.isEmpty()))
    {
        ErrorString error(
            QT_TR_NOOP("Can't initialize the default account"));
        error.appendBase(errorDescription.base());
        error.appendBase(errorDescription.additionalBases());
        error.details() = errorDescription.details();
        throw AccountInitializationException(error);
    }

    updateLastUsedAccount(account);

    if (pAccountSource) {
        *pAccountSource = AccountSource::NewDefault;
    }

    return account;
}

int AccountManager::execAddAccountDialog()
{
    QNDEBUG("AccountManager::execAddAccountDialog");

    QWidget * parentWidget = qobject_cast<QWidget*>(parent());

    auto pAddAccountDialog = std::make_unique<AddAccountDialog>(
        m_pAccountModel->accounts(),
        parentWidget);

    pAddAccountDialog->setWindowModality(Qt::WindowModal);

    QObject::connect(
        pAddAccountDialog.get(),
        &AddAccountDialog::evernoteAccountAdditionRequested,
        this,
        &AccountManager::evernoteAccountAuthenticationRequested);

    QObject::connect(
        pAddAccountDialog.get(),
        &AddAccountDialog::localAccountAdditionRequested,
        this,
        &AccountManager::onLocalAccountAdditionRequested);

    return pAddAccountDialog->exec();
}

int AccountManager::execManageAccountsDialog()
{
    QNDEBUG("AccountManager::execManageAccountsDialog");

    QWidget * parentWidget = qobject_cast<QWidget*>(parent());
    const QVector<Account> & availableAccounts = m_pAccountModel->accounts();

    Account account = currentAccount();
    int currentAccountRow = availableAccounts.indexOf(account);

    auto pManageAccountsDialog = std::make_unique<ManageAccountsDialog>(
        *this,
        currentAccountRow,
        parentWidget);

    pManageAccountsDialog->setWindowModality(Qt::WindowModal);
<<<<<<< HEAD

    QObject::connect(
        pManageAccountsDialog.get(),
        &ManageAccountsDialog::evernoteAccountAdditionRequested,
        this,
        &AccountManager::evernoteAccountAuthenticationRequested);

    QObject::connect(
        pManageAccountsDialog.get(),
        &ManageAccountsDialog::localAccountAdditionRequested,
        this,
        &AccountManager::onLocalAccountAdditionRequested);

    QObject::connect(
        pManageAccountsDialog.get(),
        &ManageAccountsDialog::revokeAuthentication,
        this,
        &AccountManager::revokeAuthentication);

=======
    QObject::connect(pManageAccountsDialog.data(),
                     QNSIGNAL(ManageAccountsDialog,evernoteAccountAdditionRequested,
                              QString,QNetworkProxy),
                     this,
                     QNSIGNAL(AccountManager,evernoteAccountAuthenticationRequested,
                              QString,QNetworkProxy));
    QObject::connect(pManageAccountsDialog.data(),
                     QNSIGNAL(ManageAccountsDialog,localAccountAdditionRequested,
                              QString,QString),
                     this,
                     QNSLOT(AccountManager,onLocalAccountAdditionRequested,
                            QString,QString));
    QObject::connect(pManageAccountsDialog.data(),
                     QNSIGNAL(ManageAccountsDialog,revokeAuthentication,qevercloud::UserID),
                     this,
                     QNSIGNAL(AccountManager,revokeAuthentication,qevercloud::UserID));
>>>>>>> ae9c9abe
    return pManageAccountsDialog->exec();
}

Account AccountManager::createNewLocalAccount(QString name)
{
    if (!name.isEmpty())
    {
        const auto & availableAccounts = m_pAccountModel->accounts();
        for(const auto & currentAccount: qAsConst(availableAccounts))
        {
            if (currentAccount.type() != Account::Type::Local) {
                continue;
            }

            if (name.compare(currentAccount.name(), Qt::CaseInsensitive) == 0) {
                return Account();
            }
        }
    }
    else
    {
        QString baseName = QStringLiteral("Local account");
        int suffix = 0;
        name = baseName;
        const auto & availableAccounts = m_pAccountModel->accounts();
        while(true)
        {
            bool nameClashDetected = false;
            for(const auto & currentAccount: qAsConst(availableAccounts))
            {
                if (currentAccount.type() != Account::Type::Local) {
                    continue;
                }

                if (!name.compare(currentAccount.name(), Qt::CaseInsensitive))
                {
                    nameClashDetected = true;
                    ++suffix;
                    name = baseName + QStringLiteral("_") +
                        QString::number(suffix);
                    break;
                }
            }

            if (!nameClashDetected) {
                break;
            }
        }
    }

    ErrorString errorDescription;
    Account account = createLocalAccount(name, name, errorDescription);
    if (Q_UNLIKELY(account.isEmpty()))
    {
        ErrorString error(QT_TR_NOOP("Can't create a new local account"));
        error.appendBase(errorDescription.base());
        error.appendBase(errorDescription.additionalBases());
        error.details() = errorDescription.details();
        QNWARNING(error);
        Q_EMIT notifyError(error);
        return Account();
    }

    return account;
}

void AccountManager::switchAccount(const Account & account)
{
    // print the entire account because here not only the name but also the type
    // of the account we are switching to matters a lot
    QNDEBUG("AccountManager::switchAccount: " << account);

    // See whether this account is within a list of already available accounts,
    // if not, add it there
    bool accountIsAvailable = false;
    Account::Type type = account.type();
    bool isLocal = (account.type() == Account::Type::Local);
    const auto & availableAccounts = m_pAccountModel->accounts();
    for(const auto & availableAccount: qAsConst(availableAccounts))
    {
        if (availableAccount.type() != type) {
            continue;
        }

        if (!isLocal && (availableAccount.id() != account.id())) {
            continue;
        }
        else if (isLocal && (availableAccount.name() != account.name())) {
            continue;
        }

        accountIsAvailable = true;
        break;
    }

    Account complementedAccount = account;
    if (!accountIsAvailable)
    {
        bool res = createAccountInfo(account);
        if (!res) {
            return;
        }

        if (m_pAccountModel->addAccount(account)) {
            Q_EMIT accountAdded(account);
        }
    }
    else
    {
        readComplementaryAccountInfo(complementedAccount);
    }

    updateLastUsedAccount(complementedAccount);
    Q_EMIT switchedAccount(complementedAccount);
}

void AccountManager::onLocalAccountAdditionRequested(
    QString name, QString fullName)
{
    QNDEBUG("AccountManager::onLocalAccountAdditionRequested: "
        << "name = " << name << ", full name = " << fullName);

    // Double-check that no local account with such name already exists
    const auto & availableAccounts = m_pAccountModel->accounts();
    for(const auto & availableAccount: qAsConst(availableAccounts))
    {
        if (availableAccount.type() != Account::Type::Local) {
            continue;
        }

        if (Q_UNLIKELY(availableAccount.name() == name))
        {
            ErrorString error(
                QT_TR_NOOP("Can't add a local account: another account with "
                           "the same name already exists"));
            QNWARNING(error);
            Q_EMIT notifyError(error);
            return;
        }
    }

    ErrorString errorDescription;
    Account account = createLocalAccount(name, fullName, errorDescription);
    if (Q_UNLIKELY(account.isEmpty()))
    {
        ErrorString error(QT_TR_NOOP("Can't create a new local account"));
        error.appendBase(errorDescription.base());
        error.appendBase(errorDescription.additionalBases());
        error.details() = errorDescription.details();
        QNWARNING(error);
        Q_EMIT notifyError(error);
        return;
    }

    switchAccount(account);
}

void AccountManager::onAccountDisplayNameChanged(Account account)
{
    QNDEBUG("AccountManager::onAccountDisplayNameChanged: " << account.name());

    bool isLocal = (account.type() ==  Account::Type::Local);
    ErrorString errorDescription;

    QString accountType = evernoteAccountTypeToString(
        account.evernoteAccountType());

    Q_UNUSED(writeAccountInfo(
        account.name(),
        account.displayName(),
        isLocal,
        account.id(),
        accountType,
        account.evernoteHost(),
        account.shardId(),
        errorDescription))

    Q_EMIT accountUpdated(account);
}

void AccountManager::detectAvailableAccounts()
{
    QNDEBUG("AccountManager::detectAvailableAccounts");

    QString appPersistenceStoragePath = applicationPersistentStoragePath();

    QString localAccountsStoragePath =
        appPersistenceStoragePath + QStringLiteral("/LocalAccounts");

    QDir localAccountsStorageDir(localAccountsStoragePath);

    auto localAccountsDirInfos = localAccountsStorageDir.entryInfoList(
        QDir::Filters(QDir::AllDirs | QDir::NoDotAndDotDot));

    QString evernoteAccountsStoragePath =
        appPersistenceStoragePath + QStringLiteral("/EvernoteAccounts");

    QDir evernoteAccountsStorageDir(evernoteAccountsStoragePath);
    auto evernoteAccountsDirInfos = evernoteAccountsStorageDir.entryInfoList(
        QDir::Filters(QDir::AllDirs | QDir::NoDotAndDotDot));

    int numPotentialLocalAccountDirs = localAccountsDirInfos.size();
    int numPotentialEvernoteAccountDirs = evernoteAccountsDirInfos.size();

    int numPotentialAccountDirs =
        numPotentialLocalAccountDirs + numPotentialEvernoteAccountDirs;

    QVector<Account> availableAccounts;
    availableAccounts.reserve(numPotentialAccountDirs);

    for(int i = 0; i < numPotentialLocalAccountDirs; ++i)
    {
        const QFileInfo & accountDirInfo = localAccountsDirInfos[i];
        QNTRACE("Examining potential local account dir: "
            << accountDirInfo.absoluteFilePath());

        QFileInfo accountBasicInfoFileInfo(
            accountDirInfo.absoluteFilePath() +
            QStringLiteral("/accountInfo.txt"));

        if (!accountBasicInfoFileInfo.exists()) {
            QNTRACE("Found no accountInfo.txt file in this dir, skipping it");
            continue;
        }

        QString accountName = accountDirInfo.baseName();
        qevercloud::UserID userId = -1;

        Account availableAccount(accountName, Account::Type::Local, userId);
        readComplementaryAccountInfo(availableAccount);
        availableAccounts << availableAccount;

        QNDEBUG("Found available local account: name = "
            << accountName << ", dir " << accountDirInfo.absoluteFilePath());
    }

    for(int i = 0; i < numPotentialEvernoteAccountDirs; ++i)
    {
        const QFileInfo & accountDirInfo = evernoteAccountsDirInfos[i];
        QNTRACE("Examining potential Evernote account dir: "
            << accountDirInfo.absoluteFilePath());

        QFileInfo accountBasicInfoFileInfo(
            accountDirInfo.absoluteFilePath() +
            QStringLiteral("/accountInfo.txt"));

        if (!accountBasicInfoFileInfo.exists()) {
            QNTRACE("Found no accountInfo.txt file in this dir, skipping it");
            continue;
        }

        QString accountName = accountDirInfo.fileName();
        qevercloud::UserID userId = -1;

        // The account dir for Evernote accounts is encoded
        // as "<account_name>_<host>_<user_id>"
        int accountNameSize = accountName.size();
        int lastUnderlineIndex = accountName.lastIndexOf(QStringLiteral("_"));
        if ((lastUnderlineIndex < 0) || (lastUnderlineIndex >= accountNameSize))
        {
            QNTRACE("Dir " << accountName
                << " doesn't seem to be an account dir: it "
                << "doesn't start with \"local_\" and "
                << "doesn't contain \"_<user id>\" at the end");
            continue;
        }

        QStringRef userIdStrRef = accountName.rightRef(
            accountNameSize - lastUnderlineIndex - 1);

        bool conversionResult = false;
        userId = static_cast<qevercloud::UserID>(
            userIdStrRef.toInt(&conversionResult));

        if (Q_UNLIKELY(!conversionResult))
        {
            QNTRACE("Skipping dir " << accountName
                << " as it doesn't seem to end with user id, "
                << "the attempt to convert it to int fails");
            continue;
        }

        int preLastUnderlineIndex = accountName.lastIndexOf(
            QStringLiteral("_"),
            std::max(lastUnderlineIndex - 1, 1));

        if ((preLastUnderlineIndex < 0) ||
            (preLastUnderlineIndex >= lastUnderlineIndex))
        {
            QNTRACE("Dir " << accountName
                << " doesn't seem to be an account dir: it "
                << "doesn't start with \"local_\" and doesn't "
                << "contain \"_<host>_<user id>\" at the end");
            continue;
        }

        QString evernoteHost = accountName.mid(
            preLastUnderlineIndex + 1,
            lastUnderlineIndex - preLastUnderlineIndex - 1);

        accountName.remove(
            preLastUnderlineIndex,
            accountNameSize - preLastUnderlineIndex);

        Account availableAccount(
            accountName,
            Account::Type::Evernote,
            userId,
            Account::EvernoteAccountType::Free,
            evernoteHost);

        readComplementaryAccountInfo(availableAccount);
        availableAccounts << availableAccount;

        QNDEBUG("Found available Evernote account: name = "
            << accountName << ", user id = " << userId
            << ", Evernote account type = "
            << availableAccount.evernoteAccountType()
            << ", Evernote host = "
            << availableAccount.evernoteHost() << ", dir "
            << accountDirInfo.absoluteFilePath());
    }

    m_pAccountModel->setAccounts(availableAccounts);
}

Account AccountManager::createDefaultAccount(ErrorString & errorDescription)
{
    QNDEBUG("AccountManager::createDefaultAccount");

    QString username = getCurrentUserName();
    if (Q_UNLIKELY(username.isEmpty())) {
        QNDEBUG("Couldn't get the current user's name, fallback "
            << "to \"Default user\"");
        username = QStringLiteral("Default user");
    }

    QString fullName = getCurrentUserFullName();
    if (Q_UNLIKELY(fullName.isEmpty())) {
        QNDEBUG("Couldn't get the current user's full name, "
            << "fallback to \"Defaulr user\"");
        fullName = QStringLiteral("Default user");
    }

    // Need to check whether the default account already exists
    Account account(username, Account::Type::Local, qevercloud::UserID(-1));
    account.setDisplayName(fullName);

    const QVector<Account> & availableAccounts = m_pAccountModel->accounts();
    if (availableAccounts.contains(account)) {
        QNDEBUG("The default account already exists");
        return account;
    }

    return createLocalAccount(username, fullName, errorDescription);
}

Account AccountManager::createLocalAccount(
    const QString & name, const QString & displayName,
    ErrorString & errorDescription)
{
    QNDEBUG("AccountManager::createLocalAccount: name = "
        << name << ", display name = " << displayName);

    bool res = writeAccountInfo(
        name,
        displayName,
        /* is local = */ true,
        /* user id = */ -1,
        /* Evernote account type = */ QString(),
        /* Evernote host = */ QString(),
        /* shard id = */ QString(), errorDescription);

    if (Q_UNLIKELY(!res)) {
        return Account();
    }

    Account availableAccount(name, Account::Type::Local, qevercloud::UserID(-1));
    availableAccount.setDisplayName(displayName);
    m_pAccountModel->addAccount(availableAccount);

    return Account(name, Account::Type::Local);
}

bool AccountManager::createAccountInfo(const Account & account)
{
    QNDEBUG("AccountManager::createAccountInfo: " << account.name());

    bool isLocal = (account.type() == Account::Type::Local);

    QString evernoteAccountType = evernoteAccountTypeToString(
        account.evernoteAccountType());

    ErrorString errorDescription;

    bool res = writeAccountInfo(
        account.name(),
        account.displayName(),
        isLocal,
        account.id(),
        evernoteAccountType,
        account.evernoteHost(),
        account.shardId(),
        errorDescription);

    if (Q_UNLIKELY(!res)) {
        Q_EMIT notifyError(errorDescription);
        return false;
    }

    return true;
}

bool AccountManager::writeAccountInfo(
    const QString & name, const QString & displayName,
    const bool isLocal, const qevercloud::UserID id,
    const QString & evernoteAccountType, const QString & evernoteHost,
    const QString & shardId, ErrorString & errorDescription)
{
    QNDEBUG("AccountManager::writeAccountInfo: name = " << name
        << ", display name = " << displayName
        << ", is local = " << (isLocal ? "true" : "false")
        << ", user id = " << id
        << ", Evernote account type = "
        << evernoteAccountType << ", Evernote host = "
        << evernoteHost << ", shard id = " << shardId);

    Account account(
        name,
        (isLocal ? Account::Type::Local : Account::Type::Evernote),
        id,
        Account::EvernoteAccountType::Free,
        evernoteHost,
        shardId);

    QDir accountPersistentStorageDir(accountPersistentStoragePath(account));
    if (!accountPersistentStorageDir.exists())
    {
        bool res = accountPersistentStorageDir.mkpath(
            accountPersistentStorageDir.absolutePath());

        if (Q_UNLIKELY(!res))
        {
            errorDescription.setBase(
                QT_TR_NOOP("Can't create a directory for the account storage"));
            errorDescription.details() =
                accountPersistentStorageDir.absolutePath();
            QNWARNING(errorDescription);
            return false;
        }
    }

    QFile accountInfo(
        accountPersistentStorageDir.absolutePath() +
        QStringLiteral("/accountInfo.txt"));

    bool open = accountInfo.open(QIODevice::WriteOnly);
    if (Q_UNLIKELY(!open))
    {
        errorDescription.setBase(
            QT_TR_NOOP("Can't open the new account info file for writing"));
        errorDescription.details() = accountInfo.fileName();

        QString errorString = accountInfo.errorString();
        if (!errorString.isEmpty()) {
            errorDescription.details() += QStringLiteral(": ");
            errorDescription.details() += errorString;
        }

        QNWARNING(errorDescription);
        return false;
    }

    QXmlStreamWriter writer(&accountInfo);

    writer.writeStartDocument();

    writer.writeStartElement(QStringLiteral("data"));

    if (!name.isEmpty()) {
        writer.writeStartElement(QStringLiteral("accountName"));
        writer.writeCharacters(name);
        writer.writeEndElement();
    }

    if (!displayName.isEmpty()) {
        writer.writeStartElement(QStringLiteral("displayName"));
        writer.writeCDATA(displayName);
        writer.writeEndElement();
    }

    writer.writeStartElement(QStringLiteral("accountType"));
    writer.writeCharacters(isLocal
                           ? QStringLiteral("Local")
                           : QStringLiteral("Evernote"));
    writer.writeEndElement();

    if (!evernoteAccountType.isEmpty()) {
        writer.writeStartElement(QStringLiteral("evernoteAccountType"));
        writer.writeCharacters(evernoteAccountType);
        writer.writeEndElement();
    }

    if (!evernoteHost.isEmpty()) {
        writer.writeStartElement(QStringLiteral("evernoteHost"));
        writer.writeCharacters(evernoteHost);
        writer.writeEndElement();
    }

    if (!shardId.isEmpty()) {
        writer.writeStartElement(QStringLiteral("shardId"));
        writer.writeCharacters(shardId);
        writer.writeEndElement();
    }

    writer.writeEndElement();
    writer.writeEndDocument();

    accountInfo.close();
    return true;
}

QString AccountManager::evernoteAccountTypeToString(
    const Account::EvernoteAccountType type) const
{
    QString evernoteAccountType;
    switch(type)
    {
    case Account::EvernoteAccountType::Plus:
        evernoteAccountType = QStringLiteral("Plus");
        break;
    case Account::EvernoteAccountType::Premium:
        evernoteAccountType = QStringLiteral("Premium");
        break;
    case Account::EvernoteAccountType::Business:
        evernoteAccountType = QStringLiteral("Business");
        break;
    default:
        evernoteAccountType = QStringLiteral("Free");
        break;
    }

    return evernoteAccountType;
}

void AccountManager::readComplementaryAccountInfo(Account & account)
{
    QNTRACE("AccountManager::readComplementaryAccountInfo: " << account.name());

    if (Q_UNLIKELY(account.isEmpty())) {
        QNDEBUG("The account is empty: " << account.name());
        return;
    }

    if (Q_UNLIKELY(account.name().isEmpty())) {
        QNDEBUG("The account name is empty: " << account.name());
        return;
    }

    QDir accountPersistentStorageDir(accountPersistentStoragePath(account));
    if (!accountPersistentStorageDir.exists()) {
        QNDEBUG("No persistent storage dir exists for this account: "
            << account.name());
        return;
    }

    QFile accountInfo(
        accountPersistentStorageDir.absolutePath() +
        QStringLiteral("/accountInfo.txt"));

    bool open = accountInfo.open(QIODevice::ReadOnly);
    if (Q_UNLIKELY(!open))
    {
        ErrorString errorDescription(
            QT_TR_NOOP("Can't read the complementary account info: can't open "
                       "file for reading"));
        errorDescription.details() = accountInfo.fileName();

        QString errorString = accountInfo.errorString();
        if (!errorString.isEmpty()) {
            errorDescription.details() += QStringLiteral(": ");
            errorDescription.details() += errorString;
        }

        QNWARNING(errorDescription);
        Q_EMIT notifyError(errorDescription);
        return;
    }

    QXmlStreamReader reader(&accountInfo);

    QString currentElementName;
    while(!reader.atEnd())
    {
        Q_UNUSED(reader.readNext());

        if (reader.isStartDocument()) {
            continue;
        }

        if (reader.isDTD()) {
            continue;
        }

        if (reader.isEndDocument()) {
            continue;
        }

        if (reader.isStartElement()) {
            currentElementName = reader.name().toString();
            continue;
        }

        if (reader.isCharacters())
        {
            if (currentElementName.isEmpty()) {
                continue;
            }

            if (currentElementName == QStringLiteral("evernoteAccountType"))
            {
                QString evernoteAccountType = reader.text().toString();
                if (evernoteAccountType.isEmpty() ||
                    (evernoteAccountType == QStringLiteral("Free")))
                {
                    account.setEvernoteAccountType(
                        Account::EvernoteAccountType::Free);
                }
                else if (evernoteAccountType == QStringLiteral("Plus"))
                {
                    account.setEvernoteAccountType(
                        Account::EvernoteAccountType::Plus);
                }
                else if (evernoteAccountType == QStringLiteral("Premium"))
                {
                    account.setEvernoteAccountType(
                        Account::EvernoteAccountType::Premium);
                }
                else if (evernoteAccountType == QStringLiteral("Business"))
                {
                    account.setEvernoteAccountType(
                        Account::EvernoteAccountType::Business);
                }
            }
            else if (currentElementName == QStringLiteral("evernoteHost"))
            {
                account.setEvernoteHost(reader.text().toString());
            }
            else if (currentElementName == QStringLiteral("shardId"))
            {
                account.setShardId(reader.text().toString());
            }
        }

        if (reader.isCDATA() &&
            (currentElementName == QStringLiteral("displayName")))
        {
            account.setDisplayName(reader.text().toString());
        }
    }

    if (reader.hasError())
    {
        ErrorString errorDescription(
            QT_TR_NOOP("Can't read the entire complementary account info, "
                       "error reading XML"));
        errorDescription.details() = reader.errorString();
        QNWARNING(errorDescription);
        Q_EMIT notifyError(errorDescription);
    }

    accountInfo.close();

    QNTRACE("Account after reading in the complementary info: " << account);
}

Account AccountManager::lastUsedAccount()
{
    QNDEBUG("AccountManager::lastUsedAccount");

    ApplicationSettings appSettings;

    appSettings.beginGroup(ACCOUNT_SETTINGS_GROUP);

    BOOST_SCOPE_EXIT(&appSettings) { \
        appSettings.endGroup();
    } BOOST_SCOPE_EXIT_END

    QVariant name = appSettings.value(LAST_USED_ACCOUNT_NAME);
    if (name.isNull()) {
        QNDEBUG("Can't find last used account's name");
        return Account();
    }

    QString accountName = name.toString();
    if (accountName.isEmpty()) {
        QNDEBUG("Last used account's name is empty");
        return Account();
    }

    QVariant type = appSettings.value(LAST_USED_ACCOUNT_TYPE);
    if (type.isNull()) {
        QNDEBUG("Can't find last used account's type");
        return Account();
    }

    bool isLocal = type.toBool();

    qevercloud::UserID id = -1;
    Account::EvernoteAccountType evernoteAccountType =
        Account::EvernoteAccountType::Free;

    QString evernoteHost;
    if (!isLocal)
    {
        QVariant userId = appSettings.value(LAST_USED_ACCOUNT_ID);
        if (userId.isNull()) {
            QNDEBUG("Can't find last used account's id");
            return Account();
        }

        bool conversionResult = false;
        id = userId.toInt(&conversionResult);
        if (!conversionResult) {
            QNDEBUG("Can't convert the last used account's id to int");
            return Account();
        }

        QVariant userEvernoteAccountHost =
            appSettings.value(LAST_USED_ACCOUNT_EVERNOTE_HOST);
        if (userEvernoteAccountHost.isNull()) {
            QNDEBUG("Can't find last used account's Evernote host");
            return Account();
        }
        evernoteHost = userEvernoteAccountHost.toString();

        QVariant userEvernoteAccountType =
            appSettings.value(LAST_USED_ACCOUNT_EVERNOTE_ACCOUNT_TYPE);
        if (userEvernoteAccountType.isNull()) {
            QNDEBUG("Can't find last used account's Evernote account type");
            return Account();
        }

        conversionResult = false;
        evernoteAccountType = static_cast<Account::EvernoteAccountType>(
            userEvernoteAccountType.toInt(&conversionResult));

        if (!conversionResult) {
            QNDEBUG("Can't convert the last used account's Evernote account "
                    "type to int");
            return Account();
        }
    }

    return findAccount(isLocal, accountName, id, evernoteAccountType, evernoteHost);
}

Account AccountManager::findAccount(
    const bool isLocal, const QString & accountName,
    const qevercloud::UserID id,
    const Account::EvernoteAccountType evernoteAccountType,
    const QString & evernoteHost)
{
    QNDEBUG("AccountManager::findAccount");

    QString appPersistenceStoragePath = applicationPersistentStoragePath();

    QString accountDirName =
        (isLocal
         ? (QStringLiteral("LocalAccounts/") + accountName)
         : (QStringLiteral("EvernoteAccounts/") + accountName +
            QStringLiteral("_") + evernoteHost +
            QStringLiteral("_") + QString::number(id)));

    QFileInfo accountFileInfo(
        appPersistenceStoragePath + QStringLiteral("/") +
        accountDirName + QStringLiteral("/accountInfo.txt"));

    if (!accountFileInfo.exists()) {
        return Account();
    }

    Account account(
        accountName,
        (isLocal ? Account::Type::Local : Account::Type::Evernote),
        id,
        evernoteAccountType,
        evernoteHost);

    readComplementaryAccountInfo(account);
    return account;
}

void AccountManager::updateLastUsedAccount(const Account & account)
{
    QNDEBUG("AccountManager::updateLastUsedAccount: " << account.name());

    ApplicationSettings appSettings;

    appSettings.beginGroup(ACCOUNT_SETTINGS_GROUP);

    appSettings.setValue(LAST_USED_ACCOUNT_NAME, account.name());
    appSettings.setValue(LAST_USED_ACCOUNT_TYPE,
                         (account.type() == Account::Type::Local));
    appSettings.setValue(LAST_USED_ACCOUNT_ID, account.id());
    appSettings.setValue(LAST_USED_ACCOUNT_EVERNOTE_ACCOUNT_TYPE,
                         static_cast<qint64>(account.evernoteAccountType()));
    appSettings.setValue(LAST_USED_ACCOUNT_EVERNOTE_HOST,
                         account.evernoteHost());

    appSettings.endGroup();
}

AccountManager::AccountInitializationException::AccountInitializationException(
        const ErrorString & message) :
    IQuentierException(message)
{}

const QString
AccountManager::AccountInitializationException::exceptionDisplayName() const
{
    return QStringLiteral("AccountInitializationException");
}

////////////////////////////////////////////////////////////////////////////////

QDebug & operator<<(QDebug & dbg, const AccountManager::AccountSource source)
{
    using AccountSource = AccountManager::AccountSource;

    switch(source)
    {
    case AccountSource::Startup:
        dbg << "startup";
        break;
    case AccountSource::LastUsed:
        dbg << "last used";
        break;
    case AccountSource::NewDefault:
        dbg << "new default";
        break;
    default:
        dbg << "Unknown (" << static_cast<qint64>(source) << ")";
        break;
    }

    return dbg;
}

} // namespace quentier<|MERGE_RESOLUTION|>--- conflicted
+++ resolved
@@ -144,13 +144,7 @@
     QString accountName = QString::fromLocal8Bit(qgetenv(ACCOUNT_NAME_ENV_VAR));
     qevercloud::UserID id = -1;
     QString evernoteHost;
-
-<<<<<<< HEAD
-    Account::EvernoteAccountType evernoteAccountType =
-=======
-    Account::EvernoteAccountType::type evernoteAccountType =
->>>>>>> ae9c9abe
-        Account::EvernoteAccountType::Free;
+    auto evernoteAccountType = Account::EvernoteAccountType::Free;
 
     if (!isLocal)
     {
@@ -168,11 +162,7 @@
 
         conversionResult = false;
 
-<<<<<<< HEAD
         evernoteAccountType = static_cast<Account::EvernoteAccountType>(
-=======
-        evernoteAccountType = static_cast<Account::EvernoteAccountType::type>(
->>>>>>> ae9c9abe
             qEnvironmentVariableIntValue(
                 ACCOUNT_EVERNOTE_ACCOUNT_TYPE_ENV_VAR,
                 &conversionResult));
@@ -283,7 +273,6 @@
         parentWidget);
 
     pManageAccountsDialog->setWindowModality(Qt::WindowModal);
-<<<<<<< HEAD
 
     QObject::connect(
         pManageAccountsDialog.get(),
@@ -303,24 +292,6 @@
         this,
         &AccountManager::revokeAuthentication);
 
-=======
-    QObject::connect(pManageAccountsDialog.data(),
-                     QNSIGNAL(ManageAccountsDialog,evernoteAccountAdditionRequested,
-                              QString,QNetworkProxy),
-                     this,
-                     QNSIGNAL(AccountManager,evernoteAccountAuthenticationRequested,
-                              QString,QNetworkProxy));
-    QObject::connect(pManageAccountsDialog.data(),
-                     QNSIGNAL(ManageAccountsDialog,localAccountAdditionRequested,
-                              QString,QString),
-                     this,
-                     QNSLOT(AccountManager,onLocalAccountAdditionRequested,
-                            QString,QString));
-    QObject::connect(pManageAccountsDialog.data(),
-                     QNSIGNAL(ManageAccountsDialog,revokeAuthentication,qevercloud::UserID),
-                     this,
-                     QNSIGNAL(AccountManager,revokeAuthentication,qevercloud::UserID));
->>>>>>> ae9c9abe
     return pManageAccountsDialog->exec();
 }
 
