--- conflicted
+++ resolved
@@ -6198,7 +6198,6 @@
 
     m_pUi->removeNotebookButton->setHidden(!isLocal);
     m_pUi->removeNotebookButton->setDisabled(!isLocal);
-<<<<<<< HEAD
 
     m_pUi->removeTagButton->setHidden(!isLocal);
     m_pUi->removeTagButton->setDisabled(!isLocal);
@@ -6208,14 +6207,6 @@
 
     m_pUi->eraseDeletedNoteButton->setHidden(!isLocal);
     m_pUi->eraseDeletedNoteButton->setDisabled(!isLocal);
-=======
-
-    m_pUi->removeTagButton->setHidden(!isLocal);
-    m_pUi->removeTagButton->setDisabled(!isLocal);
-
-    m_pUi->removeSavedSearchButton->setHidden(!isLocal);
-    m_pUi->removeSavedSearchButton->setDisabled(!isLocal);
->>>>>>> e4e216b9
 
     m_pUi->syncPushButton->setHidden(isLocal);
     m_pUi->syncPushButton->setDisabled(isLocal);
