/*
 * Copyright 2016-2024 Dmitry Ivanov
 *
 * This file is part of Quentier.
 *
 * Quentier is free software: you can redistribute it and/or modify
 * it under the terms of the GNU General Public License as published by
 * the Free Software Foundation, version 3 of the License.
 *
 * Quentier is distributed in the hope that it will be useful,
 * but WITHOUT ANY WARRANTY; without even the implied warranty of
 * MERCHANTABILITY or FITNESS FOR A PARTICULAR PURPOSE.  See the
 * GNU General Public License for more details.
 *
 * You should have received a copy of the GNU General Public License
 * along with Quentier. If not, see <http://www.gnu.org/licenses/>.
 */

#pragma once

#include <lib/account/AccountManager.h>
#include <lib/model/favorites/FavoritesModel.h>
#include <lib/model/note/NoteCache.h>
#include <lib/model/note/NoteModel.h>
#include <lib/model/notebook/NotebookCache.h>
#include <lib/model/notebook/NotebookModel.h>
#include <lib/model/saved_search/SavedSearchCache.h>
#include <lib/model/saved_search/SavedSearchModel.h>
#include <lib/model/tag/TagCache.h>
#include <lib/model/tag/TagModel.h>
#include <lib/synchronization/Fwd.h>
#include <lib/synchronization/SyncResultsStorage.h>

#ifdef WITH_UPDATE_MANAGER
#include <lib/update/UpdateManager.h>
#endif

#include <lib/widget/NoteEditorTabsAndWindowsCoordinator.h>
#include <lib/widget/NoteEditorWidget.h>
#include <lib/widget/panel/SidePanelStyleController.h>

#include <quentier/local_storage/Fwd.h>
#include <quentier/synchronization/Fwd.h>
#include <quentier/synchronization/types/Fwd.h>
#include <quentier/utility/ShortcutManager.h>
#include <quentier/utility/cancelers/Fwd.h>
#include <quentier/utility/VersionInfo.h>

#include <QLinearGradient>
#include <QMap>
#include <QMovie>
#include <QNetworkProxy>
#include <QStandardItemModel>
#include <QStringList>
#include <QTextListFormat>
#include <QVector>

<<<<<<< HEAD
#include <QtWidgets/QMainWindow>
=======
#include <QMainWindow>
>>>>>>> fb2afd30

#include <memory>
#include <optional>
#include <vector>

namespace Ui {

class MainWindow;

} // namespace Ui

class QActionGroup;
class QUrl;

namespace quentier {

class ColumnChangeRerouter;
class EditNoteDialogsManager;
class NoteCountLabelController;
class NoteEditor;
class NoteFiltersManager;
class PreferencesDialog;
class SystemTrayIconManager;

class MainWindow : public QMainWindow
{
    Q_OBJECT
public:
    explicit MainWindow(QWidget * parentWidget = nullptr);
    ~MainWindow() override;

    void show();

    [[nodiscard]] const SystemTrayIconManager & systemTrayIconManager()
        const noexcept;

public Q_SLOTS:
    void onSetStatusBarText(QString message, int durationMsec = 0);

Q_SIGNALS:
    void shown();
    void hidden();

    void noteInfoDialogRequested(QString noteLocalId);

    void synchronizationDownloadNoteThumbnailsOptionChanged(bool enabled);
    void synchronizationDownloadInkNoteImagesOptionChanged(bool enabled);
    void synchronizationSetInkNoteImagesStoragePath(QString path);

    void showNoteThumbnailsStateChanged(
        bool showThumbnailsForAllNotes, QSet<QString> hideThumbnailsLocalIds);

private Q_SLOTS:
    void onUndoAction();
    void onRedoAction();
    void onCopyAction();
    void onCutAction();
    void onPasteAction();

    void onNoteTextSelectAllToggled();
    void onNoteTextBoldToggled();
    void onNoteTextItalicToggled();
    void onNoteTextUnderlineToggled();
    void onNoteTextStrikethroughToggled();
    void onNoteTextAlignLeftAction();
    void onNoteTextAlignCenterAction();
    void onNoteTextAlignRightAction();
    void onNoteTextAlignFullAction();
    void onNoteTextAddHorizontalLineAction();
    void onNoteTextIncreaseFontSizeAction();
    void onNoteTextDecreaseFontSizeAction();
    void onNoteTextHighlightAction();
    void onNoteTextIncreaseIndentationAction();
    void onNoteTextDecreaseIndentationAction();
    void onNoteTextInsertUnorderedListAction();
    void onNoteTextInsertOrderedListAction();
    void onNoteTextInsertToDoAction();
    void onNoteTextInsertTableDialogAction();
    void onNoteTextEditHyperlinkAction();
    void onNoteTextCopyHyperlinkAction();
    void onNoteTextRemoveHyperlinkAction();
    void onNoteTextSpellCheckToggled();
    void onShowNoteSource();
    void onSaveNoteAction();

    void onFindInsideNoteAction();
    void onFindPreviousInsideNoteAction();
    void onReplaceInsideNoteAction();

    void onImportEnexAction();

    // Synchronization slots
    void onAuthenticationFinished(
        bool success, ErrorString errorDescription, Account account);

    void onRateLimitExceeded(std::optional<qint32> secondsToWait);

    // AccountManager slots
    void onEvernoteAccountAuthenticationRequested(
        QString host, QNetworkProxy proxy);

    void onAccountSwitched(Account account);
    void onAccountUpdated(Account account);
    void onAccountAdded(const Account & account);
    void onAccountRemoved(const Account & account);
    void onAccountManagerError(const ErrorString & errorDescription);

    // Toggle view slots
    void onShowSidePanelActionToggled(bool checked);
    void onShowFavoritesActionToggled(bool checked);
    void onShowNotebooksActionToggled(bool checked);
    void onShowTagsActionToggled(bool checked);
    void onShowSavedSearchesActionToggled(bool checked);
    void onShowDeletedNotesActionToggled(bool checked);
    void onShowNoteListActionToggled(bool checked);
    void onShowToolbarActionToggled(bool checked);
    void onShowStatusBarActionToggled(bool checked);

    // Look and feel settings slots
    void onSwitchIconTheme(const QString & iconTheme);
    void onSwitchIconThemeToNativeAction();
    void onSwitchIconThemeToTangoAction();
    void onSwitchIconThemeToOxygenAction();
    void onSwitchIconThemeToBreezeAction();
    void onSwitchIconThemeToBreezeDarkAction();

    // View buttons slots
    void onNewNotebookCreationRequested();
    void onRemoveNotebookButtonPressed();
    void onNotebookInfoButtonPressed();

    void onNewTagCreationRequested();
    void onRemoveTagButtonPressed();
    void onTagInfoButtonPressed();

    void onNewSavedSearchCreationRequested();
    void onRemoveSavedSearchButtonPressed();
    void onSavedSearchInfoButtonPressed();

    void onUnfavoriteItemButtonPressed();
    void onFavoritedItemInfoButtonPressed();

    void onRestoreDeletedNoteButtonPressed();
    void onDeleteNotePermanentlyButtonPressed();
    void onDeletedNoteInfoButtonPressed();

    void showInfoWidget(QWidget * widget);

    void onFiltersViewTogglePushButtonPressed();

    void onShowPreferencesDialogAction();

    // Various note-related slots
    void onNoteSortingModeChanged(int index);
    void onNewNoteCreationRequested();
    void onCopyInAppLinkNoteRequested(
        const QString & noteLocalId, const QString & noteGuid);

    void onFavoritedNoteSelected(const QString & noteLocalId);

    /**
     * Toggle thumbnail preference on all notes (when noteLocalId is empty)
     * or one given note.
     * @param noteLocalId Either empty for all notes or local uid.
     */
    void onToggleThumbnailsPreference(const QString & noteLocalId);

    void onCurrentNoteInListChanged(const QString & noteLocalId);
    void onOpenNoteInSeparateWindow(const QString & noteLocalId);

    void onDeleteCurrentNoteButtonPressed();
    void onCurrentNoteInfoRequested();
    void onCurrentNotePrintRequested();
    void onCurrentNotePdfExportRequested();

    void onExportNotesToEnexRequested(QStringList noteLocalIds);
    void onExportedNotesToEnex(const QString & enex);
    void onExportNotesToEnexFailed(const ErrorString & errorDescription);

    void onEnexFileWrittenSuccessfully(const QString & filePath);
    void onEnexFileWriteFailed(const ErrorString & errorDescription);
    void onEnexFileWriteIncomplete(qint64 bytesWritten, qint64 bytesTotal);

    void onEnexImportCompletedSuccessfully(const QString & enexFilePath);
    void onEnexImportFailed(const ErrorString & errorDescription);

    // Preferences dialog slots
    void onUseLimitedFontsPreferenceChanged(bool flag);
    void onShowNoteThumbnailsPreferenceChanged();
    void onDisableNativeMenuBarPreferenceChanged();
    void onRunSyncEachNumMinitesPreferenceChanged(int runSyncEachNumMinutes);

    void onPanelFontColorChanged(QColor color);
    void onPanelBackgroundColorChanged(QColor color);
    void onPanelUseBackgroundGradientSettingChanged(bool useBackgroundGradient);
    void onPanelBackgroundLinearGradientChanged(
        const QLinearGradient & gradient);

    // SystemTrayIconManager slots
    void onNewNoteRequestedFromSystemTrayIcon();
    void onQuitRequestedFromSystemTrayIcon();
    void onSystemTrayIconManagerError(const ErrorString & errorDescription);
    void onShowRequestedFromTrayIcon();
    void onHideRequestedFromTrayIcon();

    void onViewLogsActionTriggered();
    void onShowInfoAboutQuentierActionTriggered();

    void onNoteEditorError(const ErrorString & error);
    void onModelViewError(const ErrorString & error);

    void onNoteEditorSpellCheckerNotReady();
    void onNoteEditorSpellCheckerReady();

    void onAddAccountActionTriggered(bool checked);
    void onManageAccountsActionTriggered(bool checked);
    void onSwitchAccountActionToggled(bool checked);

    void onSplitterHandleMoved(int pos, int index);
    void onSidePanelSplittedHandleMoved(int pos, int index);

    void onSyncButtonPressed();
    void onAnimatedSyncIconFrameChanged(int frame);
    void onAnimatedSyncIconFrameChangedPendingFinish(int frame);
    void onSyncIconAnimationFinished();

    void onNewAccountCreationRequested();
    void onAccountSwitchRequested(const Account & account);
    void onQuitAction();

    void onShortcutChanged(
        int key, const QKeySequence & shortcut, const Account & account,
        const QString & context);

    void onNonStandardShortcutChanged(
        const QString & nonStandardKey, const QKeySequence & shortcut,
        const Account & account, const QString & context);

    void onDefaultAccountFirstNotebookAndNoteCreatorFinished(
        const QString & createdNoteLocalId);

    void onDefaultAccountFirstNotebookAndNoteCreatorError(
        const ErrorString & errorDescription);

#ifdef WITH_UPDATE_MANAGER
    void onCheckForUpdatesActionTriggered();
    void onUpdateManagerError(const ErrorString & errorDescription);
    void onUpdateManagerRequestsRestart();
#endif

private:
    void resizeEvent(QResizeEvent * event) override;
    void closeEvent(QCloseEvent * event) override;
    void timerEvent(QTimerEvent * event) override;
    void focusInEvent(QFocusEvent * focusEvent) override;
    void focusOutEvent(QFocusEvent * focusEvent) override;
    void showEvent(QShowEvent * showEvent) override;
    void hideEvent(QHideEvent * hideEvent) override;
    void changeEvent(QEvent * event) override;

private:
    void centerWidget(QWidget & widget);
    void centerDialog(QDialog & dialog);

    void setupThemeIcons();
    void setupAccountManager();
    void setupLocalStorage();

    void setupDisableNativeMenuBarPreference();
    void setupDefaultAccount();

    void setupModels();
    void clearModels();

    void setupShowHideStartupSettings();
    void setupViews();
    void clearViews();

    void setupAccountSpecificUiElements();
    void setupNoteFilters();
    void setupNoteEditorTabWidgetsCoordinator();

#ifdef WITH_UPDATE_MANAGER
    void setupUpdateManager();
#endif

    [[nodiscard]] bool checkLocalStorageVersion(
        const Account & account, ErrorString & errorDescription);

    [[nodiscard]] bool onceDisplayedGreeterScreen() const;
    void setOnceDisplayedGreeterScreen();

    void setupSynchronizer(const QString & host);
    void setupSyncResultsStorage(const Account & account);
    void startSynchronization();

    void connectToSyncEventsTracker();
    void disconnectFromSyncEventsTracker();

    enum class StopSynchronizationMode
    {
        Quiet,
        Verbose
    };

    friend QDebug & operator<<(QDebug & dbg, StopSynchronizationMode mode);

    void stopSynchronization(
        StopSynchronizationMode mode = StopSynchronizationMode::Verbose);

    void clearSynchronizer();

    void setupRunSyncPeriodicallyTimer();
    void launchSynchronization();

    void onSyncFinished(const synchronization::ISyncResult & syncResult);

    [[nodiscard]] bool shouldRunSyncOnStartup() const;

    void setupDefaultShortcuts();
    void setupUserShortcuts();
    void startListeningForShortcutChanges();
    void stopListeningForShortcutChanges();

    void setupConsumerKeyAndSecret(
        QString & consumerKey, QString & consumerSecret);

    void connectActionsToSlots();
    void connectViewButtonsToSlots();
    void connectToolbarButtonsToSlots();
    void connectSystemTrayIconManagerSignalsToSlots();
    void connectToPreferencesDialogSignals(PreferencesDialog & dialog);

    void addMenuActionsToMainWindow();
    void updateSubMenuWithAvailableAccounts();

    void setupInitialChildWidgetsWidths();
    void setWindowTitleForAccount(const Account & account);

    [[nodiscard]] NoteEditorWidget * currentNoteEditorTab();

    void createNewNote(
        NoteEditorTabsAndWindowsCoordinator::NoteEditorMode noteEditorMode);

    void startSyncButtonAnimation();
    void stopSyncButtonAnimation();
    void scheduleSyncButtonAnimationStop();
    void scheduleNextSyncAttempt(int secondsToWait);

    void startListeningForSplitterMoves();
    void stopListeningForSplitterMoves();

    void persistChosenIconTheme(const QString & iconThemeName);
    void refreshChildWidgetsThemeIcons();
    void refreshNoteEditorWidgetsSpecialIcons();

    void persistChosenNoteSortingMode(int index);
    [[nodiscard]] NoteModel::NoteSortingMode restoreNoteSortingMode();

    void persistGeometryAndState();
    void restoreGeometryAndState();

    void restoreSplitterSizes();
    void scheduleSplitterSizesRestoration();

    void scheduleGeometryAndStatePersisting();

    template <class T>
    void refreshThemeIcons();

    void showHideViewColumnsForAccountType(Account::Type accountType);

    void expandFiltersView();
    void foldFiltersView();

    void adjustNoteListAndFiltersSplitterSizes();

    void restorePanelColors();
    void setupGenericPanelStyleControllers();
    void setupSidePanelStyleControllers();

    [[nodiscard]] bool getShowNoteThumbnailsPreference() const;
    [[nodiscard]] bool getDisableNativeMenuBarPreference() const;

    /**
     * Note local ids of notes which thumbnails shouldn't be displayed
     */
    [[nodiscard]] QSet<QString> notesWithHiddenThumbnails() const;

    /**
     * Toggle value of "hide thumbnail" preference for note
     */
    void toggleHideNoteThumbnail(const QString & noteLocalId);

    /**
     * Toggle value of "show note thumbnails".
     */
    void toggleShowNoteThumbnails() const;

    [[nodiscard]] QString fallbackIconThemeName() const;

    void quitApp(int exitCode = 0);

    [[nodiscard]] utility::cancelers::ICancelerPtr setupSyncCanceler();

private:
    Ui::MainWindow * m_ui;
    QWidget * m_currentStatusBarChildWidget = nullptr;
    QString m_lastNoteEditorHtml;

    QString m_nativeIconThemeName;
    QActionGroup * m_availableAccountsActionGroup;
    QMenu * m_availableAccountsSubMenu = nullptr;

    AccountManager * m_accountManager;
    std::optional<Account> m_account;

    SystemTrayIconManager * m_systemTrayIconManager = nullptr;

    local_storage::ILocalStoragePtr m_localStorage;
    synchronization::IAuthenticatorPtr m_authenticator;
    synchronization::ISynchronizerPtr m_synchronizer;
    synchronization::ISyncEventsNotifier * m_syncEventsNotifier = nullptr;
    utility::cancelers::ManualCancelerPtr m_synchronizationCanceler;
    std::unique_ptr<SyncResultsStorage> m_syncResultsStorage;

    QString m_synchronizationRemoteHost;

    QNetworkProxy
        m_applicationProxyBeforeNewEvernoteAccountAuthenticationRequest;

    bool m_pendingNewEvernoteAccountAuthentication = false;
    bool m_pendingCurrentEvernoteAccountAuthentication = false;
    bool m_authenticatedCurrentEvernoteAccount = false;
    bool m_pendingSwitchToNewEvernoteAccount = false;

    bool m_syncInProgress = false;
    bool m_syncApiRateLimitExceeded = false;

    SyncEventsTracker * m_syncEventsTracker = nullptr;

    QMovie m_animatedSyncButtonIcon;
    int m_runSyncPeriodicallyTimerId = 0;
    int m_runNextSyncAfterRateLimitReachedTimerId = 0;

    NotebookCache m_notebookCache;
    TagCache m_tagCache;
    SavedSearchCache m_savedSearchCache;
    NoteCache m_noteCache;

    NotebookModel * m_notebookModel = nullptr;
    TagModel * m_tagModel = nullptr;
    SavedSearchModel * m_savedSearchModel = nullptr;
    NoteModel * m_noteModel = nullptr;

    NoteCountLabelController * m_noteCountLabelController = nullptr;

    ColumnChangeRerouter * m_notebookModelColumnChangeRerouter;
    ColumnChangeRerouter * m_tagModelColumnChangeRerouter;
    ColumnChangeRerouter * m_noteModelColumnChangeRerouter;
    ColumnChangeRerouter * m_favoritesModelColumnChangeRerouter;

    NoteModel * m_deletedNotesModel = nullptr;
    FavoritesModel * m_favoritesModel = nullptr;

    QStandardItemModel m_blankModel;

    NoteFiltersManager * m_noteFiltersManager = nullptr;

    int m_setDefaultAccountsFirstNoteAsCurrentDelayTimerId = 0;
    QString m_defaultAccountFirstNoteLocalId;

    NoteEditorTabsAndWindowsCoordinator *
        m_noteEditorTabsAndWindowsCoordinator = nullptr;
    EditNoteDialogsManager * m_editNoteDialogsManager = nullptr;

    QColor m_overridePanelFontColor;
    QColor m_overridePanelBackgroundColor;
    QLinearGradient m_overridePanelBackgroundGradient;
    bool m_panelUseBackgroundGradient = false;
    std::vector<std::unique_ptr<PanelStyleController>>
        m_genericPanelStyleControllers;
    std::vector<std::unique_ptr<SidePanelStyleController>>
        m_sidePanelStyleControllers;

    quentier::ShortcutManager m_shortcutManager;
    QHash<int, QAction *> m_shortcutKeyToAction;
    QHash<QString, QAction *> m_nonStandardShortcutKeyToAction;

#ifdef WITH_UPDATE_MANAGER
    std::shared_ptr<UpdateManager::IIdleStateInfoProvider>
        m_updateManagerIdleInfoProvider;
    UpdateManager * m_updateManager = nullptr;
#endif

    bool m_pendingGreeterDialog = false;
    bool m_pendingFirstShutdownDialog = false;

    bool m_filtersViewExpanded = false;
    bool m_onceSetupNoteSortingModeComboBox = false;

    bool m_geometryRestored = false;
    bool m_stateRestored = false;
    bool m_shown = false;

    int m_geometryAndStatePersistingDelayTimerId = 0;
    int m_splitterSizesRestorationDelayTimerId = 0;
};

} // namespace quentier<|MERGE_RESOLUTION|>--- conflicted
+++ resolved
@@ -1,5 +1,5 @@
 /*
- * Copyright 2016-2024 Dmitry Ivanov
+ * Copyright 2016-2025 Dmitry Ivanov
  *
  * This file is part of Quentier.
  *
@@ -47,6 +47,7 @@
 #include <quentier/utility/VersionInfo.h>
 
 #include <QLinearGradient>
+#include <QMainWindow>
 #include <QMap>
 #include <QMovie>
 #include <QNetworkProxy>
@@ -54,12 +55,6 @@
 #include <QStringList>
 #include <QTextListFormat>
 #include <QVector>
-
-<<<<<<< HEAD
-#include <QtWidgets/QMainWindow>
-=======
-#include <QMainWindow>
->>>>>>> fb2afd30
 
 #include <memory>
 #include <optional>
