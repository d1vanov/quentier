--- conflicted
+++ resolved
@@ -93,11 +93,8 @@
     src/dialogs/EditNoteDialog.h
     src/dialogs/EnexExportDialog.h
     src/dialogs/EnexImportDialog.h
-<<<<<<< HEAD
     src/dialogs/FirstShutdownDialog.h
-=======
     src/dialogs/LocalStorageVersionTooHighDialog.h
->>>>>>> b42efd19
     src/dialogs/ManageAccountsDialog.h
     src/dialogs/PreferencesDialog.h
     src/dialogs/WelcomeToQuentierDialog.h
@@ -111,12 +108,9 @@
     src/initialization/ParseStartupAccount.h
     src/initialization/SetupApplicationIcon.h
     src/initialization/SetupTranslations.h
-<<<<<<< HEAD
     src/initialization/SetupStartAtLogin.h
-=======
     src/models/AccountModel.h
     src/models/AccountFilterModel.h
->>>>>>> b42efd19
     src/models/ColumnChangeRerouter.h
     src/models/ItemModel.h
     src/models/NewItemNameGenerator.hpp
@@ -210,11 +204,8 @@
     src/dialogs/EditNoteDialog.cpp
     src/dialogs/EnexExportDialog.cpp
     src/dialogs/EnexImportDialog.cpp
-<<<<<<< HEAD
     src/dialogs/FirstShutdownDialog.cpp
-=======
     src/dialogs/LocalStorageVersionTooHighDialog.cpp
->>>>>>> b42efd19
     src/dialogs/ManageAccountsDialog.cpp
     src/dialogs/PreferencesDialog.cpp
     src/dialogs/WelcomeToQuentierDialog.cpp
@@ -316,11 +307,8 @@
     src/dialogs/EditNoteDialog.ui
     src/dialogs/EnexExportDialog.ui
     src/dialogs/EnexImportDialog.ui
-<<<<<<< HEAD
     src/dialogs/FirstShutdownDialog.ui
-=======
     src/dialogs/LocalStorageVersionTooHighDialog.ui
->>>>>>> b42efd19
     src/dialogs/ManageAccountsDialog.ui
     src/dialogs/PreferencesDialog.ui
     src/dialogs/WelcomeToQuentierDialog.ui
