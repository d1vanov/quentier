--- conflicted
+++ resolved
@@ -95,30 +95,6 @@
 
 set(QUENTIER_LIBQUENTIER_BINARY_NAME "#define QUENTIER_LIBQUENTIER_BINARY_NAME \"${LIBQUENTIER_BINARY_NAME}\"")
 
-<<<<<<< HEAD
-find_package(Git)
-if(GIT_FOUND)
-  message(STATUS "Git found: ${GIT_EXECUTABLE}")
-
-  # Get git branch
-  execute_process(COMMAND ${GIT_EXECUTABLE} rev-parse --abbrev-ref HEAD
-                  WORKING_DIRECTORY ${CMAKE_CURRENT_SOURCE_DIR}
-                  OUTPUT_VARIABLE QUENTIER_GIT_BRANCH
-                  RESULT_VARIABLE QUENTIER_GIT_BRANCH_RETURN_CODE
-                  OUTPUT_STRIP_TRAILING_WHITESPACE)
-  if(NOT "${QUENTIER_GIT_BRANCH_RETURN_CODE}" STREQUAL "0")
-    message(AUTHOR_WARNING "Failed to determine the current git branch, return code ${QUENTIER_GIT_BRANCH_RETURN_CODE}")
-    set(QUENTIER_GIT_BRANCH "unknown branch")
-  else()
-    if(${QUENTIER_GIT_BRANCH} STREQUAL "HEAD")
-      # Can happen if running on detached HEAD, can happen in CI jobs; workaround: try to get the current branch from environment variables
-      set(APPVEYOR_REPO_BRANCH "$ENV{APPVEYOR_REPO_BRANCH}")
-      set(TRAVIS_BRANCH "$ENV{TRAVIS_BRANCH}")
-      if(NOT "${APPVEYOR_REPO_BRANCH}" STREQUAL "")
-        set(QUENTIER_GIT_BRANCH "${APPVEYOR_REPO_BRANCH}")
-      elseif(NOT "${TRAVIS_BRANCH}" STREQUAL "")
-        set(QUENTIER_GIT_BRANCH "${TRAVIS_BRANCH}")
-=======
 if (NOT QUENTIER_BUILD_INFO)
   find_package(Git)
   if(GIT_FOUND)
@@ -143,33 +119,10 @@
         elseif(NOT "${TRAVIS_BRANCH}" STREQUAL "")
           set(QUENTIER_GIT_BRANCH "${TRAVIS_BRANCH}")
         endif()
->>>>>>> 185b9654
       endif()
       message(STATUS "Git branch: ${QUENTIER_GIT_BRANCH}")
     endif()
 
-<<<<<<< HEAD
-  # Get last commit short hash
-  execute_process(COMMAND ${GIT_EXECUTABLE} rev-parse --short HEAD
-                  WORKING_DIRECTORY ${CMAKE_CURRENT_SOURCE_DIR}
-                  OUTPUT_VARIABLE QUENTIER_GIT_REVISION
-                  RESULT_VARIABLE QUENTIER_GIT_REVISION_RETURN_CODE
-                  OUTPUT_STRIP_TRAILING_WHITESPACE)
-  if(NOT "${QUENTIER_GIT_REVISION_RETURN_CODE}" STREQUAL "0")
-    message(AUTHOR_WARNING "Failed to determine the current git revision")
-    set(QUENTIER_GIT_REVISION "unknown revision")
-  else()
-    message(STATUS "Last commit short hash: ${QUENTIER_GIT_REVISION}")
-  endif()
-
-  # Check for uncommitted changes
-  execute_process(COMMAND ${GIT_EXECUTABLE} diff-index --quiet HEAD --
-                  WORKING_DIRECTORY ${CMAKE_CURRENT_SOURCE_DIR}
-                  RESULT_VARIABLE QUENTIER_GIT_DIRTY_STATE)
-  if(NOT "${QUENTIER_GIT_DIRTY_STATE}" STREQUAL "0")
-    set(QUENTIER_GIT_REVISION "${QUENTIER_GIT_REVISION}, with uncommitted changes")
-  endif()
-=======
     # Get last commit short hash
     execute_process(COMMAND ${GIT_EXECUTABLE} rev-parse --short HEAD
       WORKING_DIRECTORY ${PROJECT_SOURCE_DIR}
@@ -190,7 +143,6 @@
     if(NOT "${QUENTIER_GIT_DIRTY_STATE}" STREQUAL "0")
       set(QUENTIER_GIT_REVISION "${QUENTIER_GIT_REVISION}, with uncommitted changes")
     endif()
->>>>>>> 185b9654
 
     set(QUENTIER_BUILD_INFO "#define QUENTIER_BUILD_INFO \"${QUENTIER_GIT_BRANCH}, ${QUENTIER_GIT_REVISION}\"")
   else()
