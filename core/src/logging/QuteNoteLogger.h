--- conflicted
+++ resolved
@@ -8,54 +8,8 @@
 #include <QsLogDest.h>
 #include <QsLogDestFile.h>
 
-<<<<<<< HEAD
-namespace qute_note {
-
-class QUTE_NOTE_EXPORT QuteNoteLogger
-{
-public:
-    enum Level
-    {
-        LEVEL_FATAL = 0,
-        LEVEL_CRITICAL,
-        LEVEL_WARNING,
-        LEVEL_DEBUG
-    };
-
-    friend QUTE_NOTE_EXPORT QTextStream & operator<<(QTextStream & strm, const QuteNoteLogger::Level level);
-
-    static QuteNoteLogger & instance(const QString & name);
-
-    void setLogLevel(const Level level);
-    void logMessage(const QString & message, const QuteNoteLogger::Level level);
-
-private:
-    QuteNoteLogger(const QString & name, const Level level = QuteNoteLogger::LEVEL_WARNING);
-    virtual ~QuteNoteLogger();
-
-    QuteNoteLogger() Q_DECL_DELETE;
-    QuteNoteLogger(const QuteNoteLogger & other) Q_DECL_DELETE;
-    QuteNoteLogger & operator=(const QuteNoteLogger & other) Q_DECL_DELETE;
-
-    QString m_loggerName;
-    QFile   m_logFile;
-    Level   m_logLevel;
-
-};
-
-} // namespace qute_note
-
-#if QT_VERSION >= 0x050000
-
-namespace qute_note_private {
-
-void QUTE_NOTE_EXPORT messageHandler(QtMsgType type, const QMessageLogContext & context, const QString & message);
-
-}
-=======
 #define QNTRACE(message) \
     QLOG_TRACE() << message;
->>>>>>> 027d55b5
 
 #define QNDEBUG(message) \
     QLOG_DEBUG() << message;
