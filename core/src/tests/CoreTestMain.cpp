--- conflicted
+++ resolved
@@ -13,11 +13,7 @@
     app.setApplicationName("QuteNoteCoreTests");
 
     QUTE_NOTE_INITIALIZE_LOGGING();
-<<<<<<< HEAD
-    QUTE_NOTE_SET_MIN_LOG_LEVEL(qute_note::QuteNoteLogger::LEVEL_WARNING);
-=======
     QUTE_NOTE_SET_MIN_LOG_LEVEL(Warn);
->>>>>>> 027d55b5
 
     QTest::qExec(new CoreTester);
     return 0;
