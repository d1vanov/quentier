version: '0.5.0-{build}'

branches:
  only:
    - master
    - development
    - /^v\d+\.\d+(\.\d+)?(-\S*)?$/

skip_commits:
  files:
    - '*.md'
    - COPYING

environment:
  auth_token:
    secure: rLuHhO0prerqoGCYmfOoyxqcwwamCXtuZtl4Jzqeu3aGgflk0mnX1fogLq68YcRW
  matrix:
    - prepare_mode: YES
      name: win32-prepare
      platform: amd64_x86
      qt: msvc2015
    - prepare_mode: NO
      name: win32
      platform: amd64_x86
      qt: msvc2015
    - prepare_mode: NO
      APPVEYOR_BUILD_WORKER_IMAGE: Visual Studio 2017
      name: win64
      platform: amd64
      qt: msvc2017_64
    - prepare_mode: NO
      APPVEYOR_BUILD_WORKER_IMAGE: Visual Studio 2013
      name: win32
      platform: mingw
      qt: mingw492_32

clone_folder: c:\dev\quentier

init:
  - if not %platform%==mingw set PATH=C:\Qt\5.10\%qt%\bin;%PATH%
  - if %platform%==mingw set PATH=C:\Qt\5.5\%qt%\bin;%PATH%
  - set ORIGPATH=%PATH%
  - if %platform%==amd64 set tool=VS2017_x64
  - if %platform%==amd64_x86 set tool=VS2015_x86
  - if %platform%==mingw set tool=MinGW_x86
  - if %platform%==mingw set DEPLOYMENT_TARGET=Quentier-0.5.0-windows-portable-qt55-%tool%.zip
  - if not %platform%==mingw set DEPLOYMENT_TARGET=Quentier-0.5.0-windows-portable-qt510-%tool%.zip
  - if %platform%==amd64 call "C:\Program Files (x86)\Microsoft Visual Studio\2017\Community\VC\Auxiliary\Build\vcvars64.bat"
  - if %platform%==amd64_x86 call "C:\Program Files (x86)\Microsoft Visual Studio 14.0\VC\vcvarsall.bat" %platform%
  - if not %platform%==mingw (set makefiles="NMake Makefiles") else (set makefiles="MinGW Makefiles")
  - if %platform%==mingw (set use_webkit=1) else (set use_webkit=0)
  - if %platform%==mingw set PATH=C:\MinGW\bin;C:\Program Files (x86)\CMake\bin;%PATH%
  - if %qt%==msvc2017_64 set PATH="C:\Program Files (x86)\Microsoft Visual Studio\2017\Community\MSBuild\15.0\Bin";%PATH%
  - if %qt%==msvc2015 set PATH="C:\Program Files (x86)\MSBuild\14.0\Bin";%PATH%
  
install:
  - echo "Downloading ciuploadtool"
  - md c:\dev\ciuploadtool
  - cd c:\dev\ciuploadtool
  - curl -fsSL https://github.com/d1vanov/ciuploadtool/releases/download/continuous-master/ciuploadtool_windows_x86.zip -o ciuploadtool_windows_x86.zip
  - 7z x ciuploadtool_windows_x86.zip
  - if %prepare_mode%==YES c:\dev\ciuploadtool\ciuploadtool.exe -preponly -suffix="%APPVEYOR_REPO_BRANCH%"
  - ps: if ($env:prepare_mode -eq "YES") { throw "Failing in order to stop the current build matrix job early" }
# libiconv
  - echo "Downloading libiconv"
  - md c:\dev\libiconv
  - cd c:\dev\libiconv
  - if %qt%==msvc2015 curl -fsSL https://github.com/d1vanov/quentier-dependencies-windows/releases/download/continuous/libiconv-1.15-msvc2015_x86.zip -o libiconv-1.15-msvc2015_x86.zip
  - if %qt%==msvc2015 7z x libiconv-1.15-msvc2015_x86.zip
  - if %qt%==msvc2017_64 curl -fsSL https://github.com/d1vanov/quentier-dependencies-windows/releases/download/continuous/libiconv-1.15-msvc2017_x64.zip -o libiconv-1.15-msvc2017_x64.zip
  - if %qt%==msvc2017_64 7z x libiconv-1.15-msvc2017_x64.zip
  - if %qt%==mingw492_32 curl -fsSL https://github.com/d1vanov/quentier-dependencies-windows/releases/download/continuous/libiconv-1.15-mingw492_32_x86.zip -o libiconv-1.15-mingw492_32_x86.zip
  - if %qt%==mingw492_32 7z x libiconv-1.15-mingw492_32_x86.zip
  - set PATH=%cd%\bin;%PATH%
  - set LIB=%cd%\lib;%LIB%
  - set INCLUDE=%cd%\include;%INCLUDE%
# zlib
  - echo "Downloading zlib"
  - md c:\dev\zlib
  - cd c:\dev\zlib
  - if %qt%==msvc2015 curl -fsSL https://github.com/d1vanov/quentier-dependencies-windows/releases/download/continuous/zlib-1.2.11-msvc2015_x86.zip -o zlib-1.2.11-msvc2015_x86.zip
  - if %qt%==msvc2015 7z x zlib-1.2.11-msvc2015_x86.zip
  - if %qt%==msvc2017_64 curl -fsSL https://github.com/d1vanov/quentier-dependencies-windows/releases/download/continuous/zlib-1.2.11-msvc2017_x64.zip -o zlib-1.2.11-msvc2017_x64.zip
  - if %qt%==msvc2017_64 7z x zlib-1.2.11-msvc2017_x64.zip
  - if %qt%==mingw492_32 curl -fsSL https://github.com/d1vanov/quentier-dependencies-windows/releases/download/continuous/zlib-1.2.11-mingw492_32_x86.zip -o zlib-1.2.11-mingw492_32_x86.zip
  - if %qt%==mingw492_32 7z x zlib-1.2.11-mingw492_32_x86.zip
  - set PATH=%cd%\bin;%PATH%
  - set LIB=%cd%\lib;%LIB%
  - set INCLUDE=%cd%\include;%INCLUDE%
  - set ZLIB_INCLUDE_DIRS=%cd%\include
  - if not %qt%==mingw492_32 set ZLIB_LIBRARIES=%cd%\lib\libz.lib
  - if %qt%==mingw492_32 set ZLIB_LIBRARIES=%cd%\lib\libz.dll.a
# libxml2
  - echo "Downloading libxml2"
  - md c:\dev\libxml2
  - cd c:\dev\libxml2
  - if %qt%==msvc2015 curl -fsSL https://github.com/d1vanov/quentier-dependencies-windows/releases/download/continuous/libxml2-2.9.7-msvc2015_x86.zip -o libxml2-2.9.7-msvc2015_x86.zip
  - if %qt%==msvc2015 7z x libxml2-2.9.7-msvc2015_x86.zip
  - if %qt%==msvc2017_64 curl -fsSL https://github.com/d1vanov/quentier-dependencies-windows/releases/download/continuous/libxml2-2.9.7-msvc2017_x64.zip -o libxml2-2.9.7-msvc2017_x64.zip
  - if %qt%==msvc2017_64 7z x libxml2-2.9.7-msvc2017_x64.zip
  - if %qt%==mingw492_32 curl -fsSL https://github.com/d1vanov/quentier-dependencies-windows/releases/download/continuous/libxml2-2.9.7-mingw492_32_x86.zip -o libxml2-2.9.7-mingw492_32_x86.zip
  - if %qt%==mingw492_32 7z x libxml2-2.9.7-mingw492_32_x86.zip
  - set PATH=%cd%\bin;%PATH%
  - set LIB=%cd%\lib;%LIB%
  - set INCLUDE=%cd%\include;%INCLUDE%
# libhunspell
  - echo "Downloading libhunspell"
  - md c:\dev\libhunspell
  - cd c:\dev\libhunspell
  - if %qt%==msvc2015 curl -fsSL https://github.com/d1vanov/quentier-dependencies-windows/releases/download/continuous/libhunspell-1.6.2-msvc2015_x86.zip -o libhunspell-1.6.2-msvc2015_x86.zip
  - if %qt%==msvc2015 7z x libhunspell-1.6.2-msvc2015_x86.zip
  - if %qt%==msvc2017_64 curl -fsSL https://github.com/d1vanov/quentier-dependencies-windows/releases/download/continuous/libhunspell-1.6.2-msvc2017_x64.zip -o libhunspell-1.6.2-msvc2017_x64.zip
  - if %qt%==msvc2017_64 7z x libhunspell-1.6.2-msvc2017_x64.zip
  - if %qt%==mingw492_32 curl -fsSL https://github.com/d1vanov/quentier-dependencies-windows/releases/download/continuous/libhunspell-1.6.2-mingw492_32_x86.zip -o libhunspell-1.6.2-mingw492_32_x86.zip
  - if %qt%==mingw492_32 7z x libhunspell-1.6.2-mingw492_32_x86.zip
  - set PATH=%cd%\bin;%PATH%
  - set LIB=%cd%\lib;%LIB%
  - set INCLUDE=%cd%\include;%INCLUDE%
# tidy-html5
  - echo "Downloading tidy-html5"
  - md c:\dev\tidy-html5
  - cd c:\dev\tidy-html5
  - if %qt%==msvc2015 curl -fsSL https://github.com/d1vanov/quentier-dependencies-windows/releases/download/continuous/tidy-html5-5.6.0-msvc2015_x86.zip -o tidy-html5-5.6.0-msvc2015_x86.zip
  - if %qt%==msvc2015 7z x tidy-html5-5.6.0-msvc2015_x86.zip
  - if %qt%==msvc2017_64 curl -fsSL https://github.com/d1vanov/quentier-dependencies-windows/releases/download/continuous/tidy-html5-5.6.0-msvc2017_x64.zip -o tidy-html5-5.6.0-msvc2017_x64.zip
  - if %qt%==msvc2017_64 7z x tidy-html5-5.6.0-msvc2017_x64.zip
  - if %qt%==mingw492_32 curl -fsSL https://github.com/d1vanov/quentier-dependencies-windows/releases/download/continuous/tidy-html5-5.6.0-mingw492_32_x86.zip -o tidy-html5-5.6.0-mingw492_32_x86.zip
  - if %qt%==mingw492_32 7z x tidy-html5-5.6.0-mingw492_32_x86.zip
  - set PATH=%cd%\bin;%PATH%
  - set LIB=%cd%\lib;%LIB%
  - set INCLUDE=%cd%\include;%INCLUDE%
# Boost
  - echo "Downloading boost"
  - md c:\dev\boost
  - cd c:\dev\boost
  - if %qt%==msvc2015 curl -fsSL https://github.com/d1vanov/quentier-dependencies-windows/releases/download/continuous/boost-1_65_0-msvc2015_x86.zip -o boost-1_65_0-msvc2015_x86.zip
  - if %qt%==msvc2015 7z x boost-1_65_0-msvc2015_x86.zip
  - if %qt%==msvc2017_64 curl -fsSL https://github.com/d1vanov/quentier-dependencies-windows/releases/download/continuous/boost-1_65_0-msvc2017_x64.zip -o boost-1_65_0-msvc2017_x64.zip
  - if %qt%==msvc2017_64 7z x boost-1_65_0-msvc2017_x64.zip
  - if %qt%==mingw492_32 curl -fsSL https://github.com/d1vanov/quentier-dependencies-windows/releases/download/continuous/boost-1_65_0-mingw492_32_x86.zip -o boost-1_65_0-mingw492_32_x86.zip
  - if %qt%==mingw492_32 7z x boost-1_65_0-mingw492_32_x86.zip
  - set PATH=%cd%\bin;%PATH%
  - set LIB=%cd%\lib;%LIB%
  - set INCLUDE=%cd%\include;%INCLUDE%
  - set BOOST_ROOT=%cd%
# OpenSSL
  - echo "Downloading OpenSSL"
  - md c:\dev\openssl
  - cd c:\dev\openssl
  - if %qt%==msvc2015 curl -fsSL https://github.com/d1vanov/quentier-dependencies-windows/releases/download/continuous/openssl-1_0_2n-msvc2015_x86.zip -o openssl-1_0_2n-msvc2015_x86.zip
  - if %qt%==msvc2015 7z x openssl-1_0_2n-msvc2015_x86.zip
  - if %qt%==msvc2017_64 curl -fsSL https://github.com/d1vanov/quentier-dependencies-windows/releases/download/continuous/openssl-1_0_2n-msvc2017_x64.zip -o openssl-1_0_2n-msvc2017_x64.zip
  - if %qt%==msvc2017_64 7z x openssl-1_0_2n-msvc2017_x64.zip
  - if %qt%==mingw492_32 curl -fsSL https://github.com/d1vanov/quentier-dependencies-windows/releases/download/continuous/openssl-1_0_2n-mingw492_32_x86.zip -o openssl-1_0_2n-mingw492_32_x86.zip
  - if %qt%==mingw492_32 7z x openssl-1_0_2n-mingw492_32_x86.zip
  - set PATH=%cd%\bin;%PATH%
  - set LIB=%cd%\lib;%LIB%
  - set INCLUDE=%cd%\include;%INCLUDE%
  - set OPENSSL_ROOT_DIR=%cd%
# Qtkeychain
  - echo "Downloading qtkeychain"
  - md c:\dev\qtkeychain
  - cd c:\dev\qtkeychain
  - if %qt%==msvc2015 curl -fsSL https://github.com/d1vanov/quentier-dependencies-windows/releases/download/continuous/qtkeychain-0.8.0-msvc2015_x86.zip -o qtkeychain-0.8.0-msvc2015_x86.zip
  - if %qt%==msvc2015 7z x qtkeychain-0.8.0-msvc2015_x86.zip
  - if %qt%==msvc2017_64 curl -fsSL https://github.com/d1vanov/quentier-dependencies-windows/releases/download/continuous/qtkeychain-0.8.0-msvc2017_x64.zip -o qtkeychain-0.8.0-msvc2017_x64.zip
  - if %qt%==msvc2017_64 7z x qtkeychain-0.8.0-msvc2017_x64.zip
  - if %qt%==mingw492_32 curl -fsSL https://github.com/d1vanov/quentier-dependencies-windows/releases/download/continuous/qtkeychain-0.8.0-mingw492_32_x86.zip -o qtkeychain-0.8.0-mingw492_32_x86.zip
  - if %qt%==mingw492_32 7z x qtkeychain-0.8.0-mingw492_32_x86.zip
  - set PATH=%cd%\bin;%PATH%
  - set LIB=%cd%\lib;%LIB%
  - set INCLUDE=%cd%\include;%INCLUDE%
# Google breakpad
  - if not %qt%==mingw492_32 echo "Downloading breakpad"
  - if not %qt%==mingw492_32 md c:\dev\breakpad
  - if not %qt%==mingw492_32 cd c:\dev\breakpad
  - if %qt%==msvc2015 curl -fsSL https://github.com/d1vanov/quentier-dependencies-windows/releases/download/continuous/breakpad-msvc2015_x86.zip -o breakpad-msvc2015_x86.zip
  - if %qt%==msvc2015 7z x breakpad-msvc2015_x86.zip
  - if %qt%==msvc2017_64 curl -fsSL https://github.com/d1vanov/quentier-dependencies-windows/releases/download/continuous/breakpad-msvc2017_x64.zip -o breakpad-msvc2017_x64.zip
  - if %qt%==msvc2017_64 7z x breakpad-msvc2017_x64.zip
  - if not %qt%==mingw492_32 set PATH=%cd%\bin;%PATH%
  - if not %qt%==mingw492_32 set LIB=%cd%\lib;%LIB%
  - if not %qt%==mingw492_32 set INCLUDE=%cd%\include;%INCLUDE%
# QEverCloud
  - echo "Downloading QEverCloud"
  - md c:\dev\qevercloud
  - cd c:\dev\qevercloud
# First try to download the prebuilt binary to save the precious time as well as CPU cycles
  - md build\installdir
  - cd build\installdir
  - set QEVERCLOUD_DOWNLOADED=0
  - if %qt%==msvc2015 if "%APPVEYOR_REPO_BRANCH%" == "development" curl -fsSL https://github.com/d1vanov/QEverCloud/releases/download/continuous-development/qevercloud-windows-qt510-VS2015_x86.zip -o qevercloud-windows-qt510-VS2015_x86.zip & set errorlevel=0
  - if %qt%==msvc2015 if not "%APPVEYOR_REPO_BRANCH%" == "development" curl -fsSL https://github.com/d1vanov/QEverCloud/releases/download/continuous-master/qevercloud-windows-qt510-VS2015_x86.zip -o qevercloud-windows-qt510-VS2015_x86.zip & set errorlevel=0
  - if %qt%==msvc2017_64 if "%APPVEYOR_REPO_BRANCH%" == "development" curl -fsSL https://github.com/d1vanov/QEverCloud/releases/download/continuous-development/qevercloud-windows-qt510-VS2017_x64.zip -o qevercloud-windows-qt510-VS2017_x64.zip & set errorlevel=0
  - if %qt%==msvc2017_64 if not "%APPVEYOR_REPO_BRANCH%" == "development" curl -fsSL https://github.com/d1vanov/QEverCloud/releases/download/continuous-master/qevercloud-windows-qt510-VS2017_x64.zip -o qevercloud-windows-qt510-VS2017_x64.zip & set errorlevel=0
  - if %qt%==mingw492_32 if "%APPVEYOR_REPO_BRANCH%" == "development" curl -fsSL https://github.com/d1vanov/QEverCloud/releases/download/continuous-development/qevercloud-windows-qt55-MinGW_x86.zip -o qevercloud-windows-qt55-MinGW_x86.zip & set errorlevel=0
  - if %qt%==mingw492_32 if not "%APPVEYOR_REPO_BRANCH%" == "development" curl -fsSL https://github.com/d1vanov/QEverCloud/releases/download/continuous-master/qevercloud-windows-qt55-MinGW_x86.zip -o qevercloud-windows-qt55-MinGW_x86.zip & set errorlevel=0
  - if %qt%==msvc2015 if exist qevercloud-windows-qt510-VS2015_x86.zip set QEVERCLOUD_DOWNLOADED=1
  - if %qt%==msvc2017_64 if exist qevercloud-windows-qt510-VS2017_x64.zip set QEVERCLOUD_DOWNLOADED=1
  - if %qt%==mingw492_32 if exist qevercloud-windows-qt55-MinGW_x86.zip set QEVERCLOUD_DOWNLOADED=1
  - if %qt%==msvc2015 if %QEVERCLOUD_DOWNLOADED%==1 7z x qevercloud-windows-qt510-VS2015_x86.zip
  - if %qt%==msvc2017_64 if %QEVERCLOUD_DOWNLOADED%==1 7z x qevercloud-windows-qt510-VS2017_x64.zip
  - if %qt%==mingw492_32 if %QEVERCLOUD_DOWNLOADED%==1 7z x qevercloud-windows-qt55-MinGW_x86.zip
  - if %QEVERCLOUD_DOWNLOADED%==1 set PATH=%cd%\bin;%PATH%
  - if %QEVERCLOUD_DOWNLOADED%==1 set LIB=%cd%\lib;%LIB%
  - if %QEVERCLOUD_DOWNLOADED%==1 set INCLUDE=%cd%\lib;%INCLUDE%
# In case of failure clone the QEverCloud repo and build the library from sources
  - if not %QEVERCLOUD_DOWNLOADED%==1 cd c:\dev
  - if not %QEVERCLOUD_DOWNLOADED%==1 rd /s /q qevercloud
  - if not %QEVERCLOUD_DOWNLOADED%==1 git clone https://github.com/d1vanov/QEverCloud.git qevercloud
  - if not %QEVERCLOUD_DOWNLOADED%==1 cd c:\dev\qevercloud
  - if not %QEVERCLOUD_DOWNLOADED%==1 echo "Building QEverCloud"
  - if not %QEVERCLOUD_DOWNLOADED%==1 if %APPVEYOR_REPO_BRANCH%=="development" git checkout development
  - if not %QEVERCLOUD_DOWNLOADED%==1 md build
  - if not %QEVERCLOUD_DOWNLOADED%==1 cd build
  - if not %QEVERCLOUD_DOWNLOADED%==1 if %qt%==mingw492_32 set PATH=%PATH:C:\Program Files\Git\usr\bin;=%
  - if not %QEVERCLOUD_DOWNLOADED%==1 if %qt%==mingw492_32 set PATH=C:\MinGW\bin;C:\Qt\5.5\%qt%\bin;%PATH%
  - if not %QEVERCLOUD_DOWNLOADED%==1 if not %qt%==mingw492_32 cmake .. -G %makefiles% -DCMAKE_BUILD_TYPE=RelWithDebInfo -DCMAKE_INSTALL_PREFIX="c:\dev\qevercloud\build\installdir" -DUSE_QT5=1 -DCMAKE_PREFIX_PATH="C:/Qt/5.10/%qt%
  - if not %QEVERCLOUD_DOWNLOADED%==1 if %qt%==mingw492_32 cmake .. -G %makefiles% -DCMAKE_BUILD_TYPE=RelWithDebInfo -DCMAKE_INSTALL_PREFIX="c:\dev\qevercloud\build\installdir" -DUSE_QT5=1 -DUSE_QT5_WEBKIT=1 -DCMAKE_PREFIX_PATH="C:/Qt/5.5/%qt%
  - if not %QEVERCLOUD_DOWNLOADED%==1 cmake --build . --target all
  - if not %QEVERCLOUD_DOWNLOADED%==1 if NOT ERRORLEVEL 0 exit 1
  - if not %QEVERCLOUD_DOWNLOADED%==1 cmake --build . --target check
  - if not %QEVERCLOUD_DOWNLOADED%==1 if NOT ERRORLEVEL 0 exit 1
  - if not %QEVERCLOUD_DOWNLOADED%==1 cmake --build . --target install
  - if not %QEVERCLOUD_DOWNLOADED%==1 if NOT ERRORLEVEL 0 exit 1
  - if not %QEVERCLOUD_DOWNLOADED%==1 if %qt%==mingw492_32 set PATH=%PATH%;C:\Program Files\Git\usr\bin
  - if not %QEVERCLOUD_DOWNLOADED%==1 set PATH=%PATH%;%cd%\installdir\bin
  - if not %QEVERCLOUD_DOWNLOADED%==1 set LIB=%LIB%;%cd%\installdir\lib
  - if not %QEVERCLOUD_DOWNLOADED%==1 set INCLUDE=%INCLUDE%;%cd%\installdir\include
# Libquentier
  - echo "Downloading libquentier"
  - md c:\dev\libquentier
  - cd c:\dev\libquentier
  - set LIBQUENTIER_DOWNLOADED=0
# First try to download the prebuilt binary to save the precious time as well as CPU cycles
  - md build\installdir
  - cd build\installdir
  - if %qt%==msvc2015 if "%APPVEYOR_REPO_BRANCH%" == "development" curl -fsSL https://github.com/d1vanov/libquentier/releases/download/continuous-development/libquentier-windows-qt510-VS2015_x86.zip -o libquentier-windows-qt510-VS2015_x86.zip & set errorlevel=0
  - if %qt%==msvc2015 if not "%APPVEYOR_REPO_BRANCH%" == "development" curl -fsSL https://github.com/d1vanov/libquentier/releases/download/continuous-master/libquentier-windows-qt510-VS2015_x86.zip -o libquentier-windows-qt510-VS2015_x86.zip & set errorlevel=0
  - if %qt%==msvc2017_64 if "%APPVEYOR_REPO_BRANCH%" == "development" curl -fsSL https://github.com/d1vanov/libquentier/releases/download/continuous-development/libquentier-windows-qt510-VS2017_x64.zip -o libquentier-windows-qt510-VS2017_x64.zip & set errorlevel=0
  - if %qt%==msvc2017_64 if not "%APPVEYOR_REPO_BRANCH%" == "development" curl -fsSL https://github.com/d1vanov/libquentier/releases/download/continuous-master/libquentier-windows-qt510-VS2017_x64.zip -o libquentier-windows-qt510-VS2017_x64.zip & set errorlevel=0
  - if %qt%==mingw492_32 if "%APPVEYOR_REPO_BRANCH%" == "development" curl -fsSL https://github.com/d1vanov/libquentier/releases/download/continuous-development/libquentier-windows-qt55-MinGW_x86.zip -o libquentier-windows-qt55-MinGW_x86.zip & set errorlevel=0
  - if %qt%==mingw492_32 if not "%APPVEYOR_REPO_BRANCH%" == "development" curl -fsSL https://github.com/d1vanov/libquentier/releases/download/continuous-master/libquentier-windows-qt55-MinGW_x86.zip -o libquentier-windows-qt55-MinGW_x86.zip & set errorlevel=0
  - if %qt%==msvc2015 if exist libquentier-windows-qt510-VS2015_x86.zip set LIBQUENTIER_DOWNLOADED=1
  - if %qt%==msvc2017_64 if exist libquentier-windows-qt510-VS2017_x64.zip set LIBQUENTIER_DOWNLOADED=1
  - if %qt%==mingw492_32 if exist libquentier-windows-qt55-MinGW_x86.zip set LIBQUENTIER_DOWNLOADED=1
  - if %qt%==msvc2015 if %LIBQUENTIER_DOWNLOADED%==1 7z x libquentier-windows-qt510-VS2015_x86.zip
  - if %qt%==msvc2017_64 if %LIBQUENTIER_DOWNLOADED%==1 7z x libquentier-windows-qt510-VS2017_x64.zip
  - if %qt%==mingw492_32 if %LIBQUENTIER_DOWNLOADED%==1 7z x libquentier-windows-qt55-MinGW_x86.zip
  - if %LIBQUENTIER_DOWNLOADED%==1 set PATH=%cd%\bin;%PATH%
  - if %LIBQUENTIER_DOWNLOADED%==1 set LIB=%cd%\lib;%LIB%
  - if %LIBQUENTIER_DOWNLOADED%==1 set INCLUDE=%cd%\lib;%INCLUDE%
# In case of failure clone the libquentier repo and build the library from sources
  - if not %LIBQUENTIER_DOWNLOADED%==1 cd c:\dev
  - if not %LIBQUENTIER_DOWNLOADED%==1 rd /s /q libquentier
  - if not %LIBQUENTIER_DOWNLOADED%==1 git clone https://github.com/d1vanov/libquentier.git libquentier
  - if not %LIBQUENTIER_DOWNLOADED%==1 cd libquentier
  - if not %LIBQUENTIER_DOWNLOADED%==1 echo "Building libquentier"
  - if not %LIBQUENTIER_DOWNLOADED%==1 if %APPVEYOR_REPO_BRANCH%=="development" git checkout development
  - if not %LIBQUENTIER_DOWNLOADED%==1 md build
  - if not %LIBQUENTIER_DOWNLOADED%==1 cd build
  - if not %LIBQUENTIER_DOWNLOADED%==1 if %qt%==mingw492_32 set PATH=%PATH:C:\Program Files\Git\usr\bin;=%
  - if not %LIBQUENTIER_DOWNLOADED%==1 if %qt%==mingw492_32 set PATH=C:\MinGW\bin;C:\Qt\5.5\%qt%\bin;%PATH%
  - if not %LIBQUENTIER_DOWNLOADED%==1 if not %qt%==mingw492_32 cmake .. -G %makefiles% -DCMAKE_BUILD_TYPE=RelWithDebInfo -DCMAKE_INSTALL_PREFIX="c:\dev\libquentier\build\installdir" -DUSE_QT5=1 -DCMAKE_PREFIX_PATH="C:/Qt/5.10/%qt%"
  - if not %LIBQUENTIER_DOWNLOADED%==1 if %qt%==mingw492_32 cmake .. -G %makefiles% -DCMAKE_BUILD_TYPE=RelWithDebInfo -DCMAKE_INSTALL_PREFIX="c:\dev\libquentier\build\installdir" -DUSE_QT5=1 -DUSE_QT5_WEBKIT=1 -DCMAKE_PREFIX_PATH="C:/Qt/5.5/%qt%
  - if not %LIBQUENTIER_DOWNLOADED%==1 cmake --build . --target all
  - if not %LIBQUENTIER_DOWNLOADED%==1 if NOT ERRORLEVEL 0 exit 1
  - if not %LIBQUENTIER_DOWNLOADED%==1 cmake --build . --target check
  - if not %LIBQUENTIER_DOWNLOADED%==1 if NOT ERRORLEVEL 0 exit 1
  - if not %LIBQUENTIER_DOWNLOADED%==1 cmake --build . --target lupdate
  - if not %LIBQUENTIER_DOWNLOADED%==1 if NOT ERRORLEVEL 0 exit 1
  - if not %LIBQUENTIER_DOWNLOADED%==1 cmake --build . --target lrelease
  - if not %LIBQUENTIER_DOWNLOADED%==1 if NOT ERRORLEVEL 0 exit 1
  - if not %LIBQUENTIER_DOWNLOADED%==1 cmake --build . --target install
  - if not %LIBQUENTIER_DOWNLOADED%==1 if NOT ERRORLEVEL 0 exit 1
  - if not %LIBQUENTIER_DOWNLOADED%==1 if %qt%==mingw492_32 set PATH=%PATH%;C:\Program Files\Git\usr\bin
  - if not %LIBQUENTIER_DOWNLOADED%==1 set PATH=%PATH%;%cd%\installdir\bin
  - if not %LIBQUENTIER_DOWNLOADED%==1 set LIB=%LIB%;%cd%\installdir\lib
  - if not %LIBQUENTIER_DOWNLOADED%==1 set INCLUDE=%INCLUDE%;%cd%\installdir\include

before_build:
  - cd c:\dev\quentier
  - md build

build_script:
  - cd c:\dev\quentier\build
  - if %qt%==mingw492_32 set PATH=%PATH:C:\Program Files\Git\usr\bin;=%
  - if %qt%==mingw492_32 set PATH=C:\MinGW\bin;C:\Qt\5.5\%qt%\bin;%PATH%
  - if %qt%==mingw492_32 cmake .. -G %makefiles% -DCMAKE_VERBOSE_MAKEFILE=ON -DCMAKE_BUILD_TYPE=RelWithDebInfo -DCMAKE_INSTALL_PREFIX="c:/dev/install" -DUSE_QT5=1 -DCMAKE_PREFIX_PATH="C:/Qt/5.5/%qt%" -DZLIB_LIBRARY="C:/dev/zlib/lib/libz.dll.a" -DNSIS_MAKE="c:/Program Files (x86)/NSIS/makensis.exe" -DOPENSSL_ROOT_DIR="c:/dev/openssl" -DBOOST_ROOT="c:/dev/boost"
  - if not %qt%==mingw492_32 cmake .. -G %makefiles% -DCMAKE_BUILD_TYPE=RelWithDebInfo -DCMAKE_INSTALL_PREFIX="c:/dev/install" -DUSE_QT5=1 -DCMAKE_PREFIX_PATH="C:/Qt/5.10/%qt%" -DZLIB_LIBRARY="C:/dev/zlib/lib/libz.lib" -DBREAKPAD_ROOT="C:/dev/breakpad" -DNSIS_MAKE="c:/Program Files (x86)/NSIS/makensis.exe" -DOPENSSL_ROOT_DIR="c:/dev/openssl" -DBOOST_ROOT="c:/dev/boost"
  - cmake --build . --target all
  - if NOT ERRORLEVEL 0 exit 1
  - cmake --build . --target check
  - if NOT ERRORLEVEL 0 exit 1
  - cmake --build . --target lupdate
  - if NOT ERRORLEVEL 0 exit 1
  - cmake --build . --target lrelease
  - if NOT ERRORLEVEL 0 exit 1
  - cmake --build . --target install
  - if NOT ERRORLEVEL 0 exit 1
  - move Setup*.exe %APPVEYOR_BUILD_FOLDER%
  - if %qt%==mingw492_32 set PATH=%ORIGPATH%

after_build:
  - cd c:\dev\install
  - 7z a -tzip -mx=9 -mfb=128 -mpass=10 %DEPLOYMENT_TARGET% c:\dev\install\*
  - move %DEPLOYMENT_TARGET% %APPVEYOR_BUILD_FOLDER%
  - cd %APPVEYOR_BUILD_FOLDER%
  - c:\dev\ciuploadtool\ciuploadtool.exe -suffix="%APPVEYOR_REPO_BRANCH%" Setup*.exe Quentier-*.zip

artifacts:
  - path: '*.zip'
    name: archive
  - path: 'Setup*.exe'
    name: installer

matrix:
  allow_failures:
    - prepare_mode: YES
<<<<<<< HEAD
  # Disable until https://github.com/appveyor/ci/issues/1231 is fixed
  # fast_finish: true
=======
  fast_finish: true
>>>>>>> 594128de
<|MERGE_RESOLUTION|>--- conflicted
+++ resolved
@@ -317,9 +317,4 @@
 matrix:
   allow_failures:
     - prepare_mode: YES
-<<<<<<< HEAD
-  # Disable until https://github.com/appveyor/ci/issues/1231 is fixed
-  # fast_finish: true
-=======
-  fast_finish: true
->>>>>>> 594128de
+  fast_finish: true